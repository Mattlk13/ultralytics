# Ultralytics 🚀 AGPL-3.0 License - https://ultralytics.com/license
"""
Export a YOLO PyTorch model to other formats. TensorFlow exports authored by https://github.com/zldrobit.

Format                  | `format=argument`         | Model
---                     | ---                       | ---
PyTorch                 | -                         | yolo11n.pt
TorchScript             | `torchscript`             | yolo11n.torchscript
ONNX                    | `onnx`                    | yolo11n.onnx
OpenVINO                | `openvino`                | yolo11n_openvino_model/
TensorRT                | `engine`                  | yolo11n.engine
CoreML                  | `coreml`                  | yolo11n.mlpackage
TensorFlow SavedModel   | `saved_model`             | yolo11n_saved_model/
TensorFlow GraphDef     | `pb`                      | yolo11n.pb
TensorFlow Lite         | `tflite`                  | yolo11n.tflite
TensorFlow Edge TPU     | `edgetpu`                 | yolo11n_edgetpu.tflite
TensorFlow.js           | `tfjs`                    | yolo11n_web_model/
PaddlePaddle            | `paddle`                  | yolo11n_paddle_model/
MNN                     | `mnn`                     | yolo11n.mnn
NCNN                    | `ncnn`                    | yolo11n_ncnn_model/
IMX                     | `imx`                     | yolo11n_imx_model/
RKNN                    | `rknn`                    | yolo11n_rknn_model/

Requirements:
    $ pip install "ultralytics[export]"

Python:
    from ultralytics import YOLO
    model = YOLO('yolo11n.pt')
    results = model.export(format='onnx')

CLI:
    $ yolo mode=export model=yolo11n.pt format=onnx

Inference:
    $ yolo predict model=yolo11n.pt                 # PyTorch
                         yolo11n.torchscript        # TorchScript
                         yolo11n.onnx               # ONNX Runtime or OpenCV DNN with dnn=True
                         yolo11n_openvino_model     # OpenVINO
                         yolo11n.engine             # TensorRT
                         yolo11n.mlpackage          # CoreML (macOS-only)
                         yolo11n_saved_model        # TensorFlow SavedModel
                         yolo11n.pb                 # TensorFlow GraphDef
                         yolo11n.tflite             # TensorFlow Lite
                         yolo11n_edgetpu.tflite     # TensorFlow Edge TPU
                         yolo11n_paddle_model       # PaddlePaddle
                         yolo11n.mnn                # MNN
                         yolo11n_ncnn_model         # NCNN
                         yolo11n_imx_model          # IMX

TensorFlow.js:
    $ cd .. && git clone https://github.com/zldrobit/tfjs-yolov5-example.git && cd tfjs-yolov5-example
    $ npm install
    $ ln -s ../../yolo11n_web_model public/yolo11n_web_model
    $ npm start
"""

import gc
import json
import os
import re
import shutil
import subprocess
import time
import warnings
from contextlib import contextmanager
from copy import deepcopy
from datetime import datetime
from pathlib import Path

import numpy as np
import torch

from ultralytics.cfg import TASK2DATA, get_cfg
from ultralytics.data import build_dataloader
from ultralytics.data.dataset import YOLODataset
from ultralytics.data.utils import check_cls_dataset, check_det_dataset
from ultralytics.nn.autobackend import check_class_names, default_class_names
from ultralytics.nn.modules import C2f, Classify, Detect, RTDETRDecoder
from ultralytics.nn.tasks import ClassificationModel, DetectionModel, SegmentationModel, WorldModel
from ultralytics.utils import (
    ARM64,
    DEFAULT_CFG,
    IS_COLAB,
    IS_JETSON,
    LINUX,
    LOGGER,
    MACOS,
    PYTHON_VERSION,
    RKNN_CHIPS,
    ROOT,
    WINDOWS,
    __version__,
    callbacks,
    colorstr,
    get_default_args,
    yaml_save,
)
from ultralytics.utils.checks import (
    check_imgsz,
    check_is_path_safe,
    check_requirements,
    check_version,
    is_sudo_available,
)
from ultralytics.utils.downloads import attempt_download_asset, get_github_assets, safe_download
from ultralytics.utils.files import file_size, spaces_in_path
from ultralytics.utils.ops import Profile, nms_rotated, xywh2xyxy
from ultralytics.utils.torch_utils import TORCH_1_13, get_latest_opset, select_device


def export_formats():
    """Return a dictionary of Ultralytics YOLO export formats."""
    x = [
        ["PyTorch", "-", ".pt", True, True, []],
        ["TorchScript", "torchscript", ".torchscript", True, True, ["batch", "optimize", "nms"]],
        ["ONNX", "onnx", ".onnx", True, True, ["batch", "dynamic", "half", "opset", "simplify", "nms"]],
        ["OpenVINO", "openvino", "_openvino_model", True, False, ["batch", "dynamic", "half", "int8", "nms"]],
        ["TensorRT", "engine", ".engine", False, True, ["batch", "dynamic", "half", "int8", "simplify", "nms"]],
        ["CoreML", "coreml", ".mlpackage", True, False, ["batch", "half", "int8", "nms"]],
        ["TensorFlow SavedModel", "saved_model", "_saved_model", True, True, ["batch", "int8", "keras", "nms"]],
        ["TensorFlow GraphDef", "pb", ".pb", True, True, ["batch"]],
        ["TensorFlow Lite", "tflite", ".tflite", True, False, ["batch", "half", "int8", "nms"]],
        ["TensorFlow Edge TPU", "edgetpu", "_edgetpu.tflite", True, False, []],
        ["TensorFlow.js", "tfjs", "_web_model", True, False, ["batch", "half", "int8", "nms"]],
        ["PaddlePaddle", "paddle", "_paddle_model", True, True, ["batch"]],
        ["MNN", "mnn", ".mnn", True, True, ["batch", "half", "int8"]],
        ["NCNN", "ncnn", "_ncnn_model", True, True, ["batch", "half"]],
        ["IMX", "imx", "_imx_model", True, True, ["int8"]],
        ["RKNN", "rknn", "_rknn_model", False, False, ["batch", "name"]],
    ]
    return dict(zip(["Format", "Argument", "Suffix", "CPU", "GPU", "Arguments"], zip(*x)))


def validate_args(format, passed_args, valid_args):
    """
    Validate arguments based on the export format.

    Args:
        format (str): The export format.
        passed_args (Namespace): The arguments used during export.
        valid_args (list): List of valid arguments for the format.

    Raises:
        AssertionError: If an unsupported argument is used, or if the format lacks supported argument listings.
    """
    export_args = ["half", "int8", "dynamic", "keras", "nms", "batch"]

    assert valid_args is not None, f"ERROR ❌️ valid arguments for '{format}' not listed."
    custom = {"batch": 1, "data": None, "device": None}  # exporter defaults
    default_args = get_cfg(DEFAULT_CFG, custom)
    for arg in export_args:
        not_default = getattr(passed_args, arg, None) != getattr(default_args, arg, None)
        if not_default:
            assert arg in valid_args, f"ERROR ❌️ argument '{arg}' is not supported for format='{format}'"


def gd_outputs(gd):
    """Return TensorFlow GraphDef model output node names."""
    name_list, input_list = [], []
    for node in gd.node:  # tensorflow.core.framework.node_def_pb2.NodeDef
        name_list.append(node.name)
        input_list.extend(node.input)
    return sorted(f"{x}:0" for x in list(set(name_list) - set(input_list)) if not x.startswith("NoOp"))


def try_export(inner_func):
    """YOLO export decorator, i.e. @try_export."""
    inner_args = get_default_args(inner_func)

    def outer_func(*args, **kwargs):
        """Export a model."""
        prefix = inner_args["prefix"]
        dt = 0.0
        try:
            with Profile() as dt:
                f, model = inner_func(*args, **kwargs)
            LOGGER.info(f"{prefix} export success ✅ {dt.t:.1f}s, saved as '{f}' ({file_size(f):.1f} MB)")
            return f, model
        except Exception as e:
            LOGGER.error(f"{prefix} export failure ❌ {dt.t:.1f}s: {e}")
            raise e

    return outer_func


@contextmanager
def arange_patch(args):
    """
    Workaround for ONNX torch.arange incompatibility with FP16.

    https://github.com/pytorch/pytorch/issues/148041.
    """
    if args.dynamic and args.half and args.format == "onnx":
        func = torch.arange

        def arange(*args, dtype=None, **kwargs):
            """Return a 1-D tensor of size with values from the interval and common difference."""
            return func(*args, **kwargs).to(dtype)  # cast to dtype instead of passing dtype

        torch.arange = arange  # patch
        yield
        torch.arange = func  # unpatch
    else:
        yield


class Exporter:
    """
    A class for exporting a model.

    Attributes:
        args (SimpleNamespace): Configuration for the exporter.
        callbacks (list, optional): List of callback functions.
    """

    def __init__(self, cfg=DEFAULT_CFG, overrides=None, _callbacks=None):
        """
        Initialize the Exporter class.

        Args:
            cfg (str, optional): Path to a configuration file.
            overrides (dict, optional): Configuration overrides.
            _callbacks (dict, optional): Dictionary of callback functions.
        """
        self.args = get_cfg(cfg, overrides)
        if self.args.format.lower() in {"coreml", "mlmodel"}:  # fix attempt for protobuf<3.20.x errors
            os.environ["PROTOCOL_BUFFERS_PYTHON_IMPLEMENTATION"] = "python"  # must run before TensorBoard callback

        self.callbacks = _callbacks or callbacks.get_default_callbacks()
        callbacks.add_integration_callbacks(self)

    def __call__(self, model=None) -> str:
        """Return list of exported files/dirs after running callbacks."""
        self.run_callbacks("on_export_start")
        t = time.time()
        fmt = self.args.format.lower()  # to lowercase
        if fmt in {"tensorrt", "trt"}:  # 'engine' aliases
            fmt = "engine"
        if fmt in {"mlmodel", "mlpackage", "mlprogram", "apple", "ios", "coreml"}:  # 'coreml' aliases
            fmt = "coreml"
        fmts_dict = export_formats()
        fmts = tuple(fmts_dict["Argument"][1:])  # available export formats
        if fmt not in fmts:
            import difflib

            # Get the closest match if format is invalid
            matches = difflib.get_close_matches(fmt, fmts, n=1, cutoff=0.6)  # 60% similarity required to match
            if not matches:
                raise ValueError(f"Invalid export format='{fmt}'. Valid formats are {fmts}")
            LOGGER.warning(f"WARNING ⚠️ Invalid export format='{fmt}', updating to format='{matches[0]}'")
            fmt = matches[0]
        flags = [x == fmt for x in fmts]
        if sum(flags) != 1:
            raise ValueError(f"Invalid export format='{fmt}'. Valid formats are {fmts}")
        (jit, onnx, xml, engine, coreml, saved_model, pb, tflite, edgetpu, tfjs, paddle, mnn, ncnn, imx, rknn) = (
            flags  # export booleans
        )

        is_tf_format = any((saved_model, pb, tflite, edgetpu, tfjs))

        # Device
        dla = None
        if fmt == "engine" and self.args.device is None:
            LOGGER.warning("WARNING ⚠️ TensorRT requires GPU export, automatically assigning device=0")
            self.args.device = "0"
        if fmt == "engine" and "dla" in str(self.args.device):  # convert int/list to str first
            dla = self.args.device.split(":")[-1]
            self.args.device = "0"  # update device to "0"
            assert dla in {"0", "1"}, f"Expected self.args.device='dla:0' or 'dla:1, but got {self.args.device}."
        self.device = select_device("cpu" if self.args.device is None else self.args.device)

        # Argument compatibility checks
        fmt_keys = fmts_dict["Arguments"][flags.index(True) + 1]
        validate_args(fmt, self.args, fmt_keys)
        if imx:
            if not self.args.int8:
                LOGGER.warning("WARNING ⚠️ IMX export requires int8=True, setting int8=True.")
                self.args.int8 = True
            if model.task != "detect":
                raise ValueError("IMX export only supported for detection models.")
        if not hasattr(model, "names"):
            model.names = default_class_names()
        model.names = check_class_names(model.names)
        if self.args.half and self.args.int8:
            LOGGER.warning("WARNING ⚠️ half=True and int8=True are mutually exclusive, setting half=False.")
            self.args.half = False
        if self.args.half and onnx and self.device.type == "cpu":
            LOGGER.warning("WARNING ⚠️ half=True only compatible with GPU export, i.e. use device=0")
            self.args.half = False
        self.imgsz = check_imgsz(self.args.imgsz, stride=model.stride, min_dim=2)  # check image size
        if self.args.int8 and engine:
            self.args.dynamic = True  # enforce dynamic to export TensorRT INT8
        if self.args.optimize:
            assert not ncnn, "optimize=True not compatible with format='ncnn', i.e. use optimize=False"
            assert self.device.type == "cpu", "optimize=True not compatible with cuda devices, i.e. use device='cpu'"
        if rknn:
            if not self.args.name:
                LOGGER.warning(
                    "WARNING ⚠️ Rockchip RKNN export requires a missing 'name' arg for processor type. "
                    "Using default name='rk3588'."
                )
                self.args.name = "rk3588"
            self.args.name = self.args.name.lower()
            assert self.args.name in RKNN_CHIPS, (
                f"Invalid processor name '{self.args.name}' for Rockchip RKNN export. Valid names are {RKNN_CHIPS}."
            )
        if self.args.int8 and tflite:
            assert not getattr(model, "end2end", False), "TFLite INT8 export not supported for end2end models."
        if self.args.nms:
            assert not isinstance(model, ClassificationModel), "'nms=True' is not valid for classification models."
            assert not (tflite and ARM64 and LINUX), "TFLite export with NMS unsupported on ARM64 Linux"
            if getattr(model, "end2end", False):
                LOGGER.warning("WARNING ⚠️ 'nms=True' is not available for end2end models. Forcing 'nms=False'.")
                self.args.nms = False
            self.args.conf = self.args.conf or 0.25  # set conf default value for nms export
        if edgetpu:
            if not LINUX or ARM64:
                raise SystemError(
                    "Edge TPU export only supported on non-aarch64 Linux. See https://coral.ai/docs/edgetpu/compiler"
                )
            elif self.args.batch != 1:  # see github.com/ultralytics/ultralytics/pull/13420
                LOGGER.warning("WARNING ⚠️ Edge TPU export requires batch size 1, setting batch=1.")
                self.args.batch = 1
        if isinstance(model, WorldModel):
            LOGGER.warning(
                "WARNING ⚠️ YOLOWorld (original version) export is not supported to any format.\n"
                "WARNING ⚠️ YOLOWorldv2 models (i.e. 'yolov8s-worldv2.pt') only support export to "
                "(torchscript, onnx, openvino, engine, coreml) formats. "
                "See https://docs.ultralytics.com/models/yolo-world for details."
            )
            model.clip_model = None  # openvino int8 export error: https://github.com/ultralytics/ultralytics/pull/18445
        if self.args.int8 and not self.args.data:
            self.args.data = DEFAULT_CFG.data or TASK2DATA[getattr(model, "task", "detect")]  # assign default data
            LOGGER.warning(
                "WARNING ⚠️ INT8 export requires a missing 'data' arg for calibration. "
                f"Using default 'data={self.args.data}'."
            )
        if tfjs and (ARM64 and LINUX):
            raise SystemError("TF.js exports are not currently supported on ARM64 Linux")

        # Input
        im = torch.zeros(self.args.batch, 3, *self.imgsz).to(self.device)
        file = Path(
            getattr(model, "pt_path", None) or getattr(model, "yaml_file", None) or model.yaml.get("yaml_file", "")
        )
        if file.suffix in {".yaml", ".yml"}:
            file = Path(file.name)

        # Update model
        model = deepcopy(model).to(self.device)
        for p in model.parameters():
            p.requires_grad = False
        model.eval()
        model.float()
        model = model.fuse()

        if imx:
            from ultralytics.utils.torch_utils import FXModel

            model = FXModel(model)
        for m in model.modules():
            if isinstance(m, Classify):
                m.export = True
            if isinstance(m, (Detect, RTDETRDecoder)):  # includes all Detect subclasses like Segment, Pose, OBB
                m.dynamic = self.args.dynamic
                m.export = True
                m.format = self.args.format
                m.max_det = self.args.max_det
            elif isinstance(m, C2f) and not is_tf_format:
                # EdgeTPU does not support FlexSplitV while split provides cleaner ONNX graph
                m.forward = m.forward_split
            if isinstance(m, Detect) and imx:
                from ultralytics.utils.tal import make_anchors

                m.anchors, m.strides = (
                    x.transpose(0, 1)
                    for x in make_anchors(
                        torch.cat([s / m.stride.unsqueeze(-1) for s in self.imgsz], dim=1), m.stride, 0.5
                    )
                )

        y = None
        for _ in range(2):  # dry runs
            y = NMSModel(model, self.args)(im) if self.args.nms and not coreml else model(im)
        if self.args.half and onnx and self.device.type != "cpu":
            im, model = im.half(), model.half()  # to FP16

        # Filter warnings
        warnings.filterwarnings("ignore", category=torch.jit.TracerWarning)  # suppress TracerWarning
        warnings.filterwarnings("ignore", category=UserWarning)  # suppress shape prim::Constant missing ONNX warning
        warnings.filterwarnings("ignore", category=DeprecationWarning)  # suppress CoreML np.bool deprecation warning

        # Assign
        self.im = im
        self.model = model
        self.file = file
        self.output_shape = (
            tuple(y.shape)
            if isinstance(y, torch.Tensor)
            else tuple(tuple(x.shape if isinstance(x, torch.Tensor) else []) for x in y)
        )
        self.pretty_name = Path(self.model.yaml.get("yaml_file", self.file)).stem.replace("yolo", "YOLO")
        data = model.args["data"] if hasattr(model, "args") and isinstance(model.args, dict) else ""
        description = f"Ultralytics {self.pretty_name} model {f'trained on {data}' if data else ''}"
        self.metadata = {
            "description": description,
            "author": "Ultralytics",
            "date": datetime.now().isoformat(),
            "version": __version__,
            "license": "AGPL-3.0 License (https://ultralytics.com/license)",
            "docs": "https://docs.ultralytics.com",
            "stride": int(max(model.stride)),
            "task": model.task,
            "batch": self.args.batch,
            "imgsz": self.imgsz,
            "names": model.names,
            "args": {k: v for k, v in self.args if k in fmt_keys},
        }  # model metadata
        if dla is not None:
            self.metadata["dla"] = dla  # make sure `AutoBackend` uses correct dla device if it has one
        if model.task == "pose":
            self.metadata["kpt_shape"] = model.model[-1].kpt_shape

        LOGGER.info(
            f"\n{colorstr('PyTorch:')} starting from '{file}' with input shape {tuple(im.shape)} BCHW and "
            f"output shape(s) {self.output_shape} ({file_size(file):.1f} MB)"
        )

        # Exports
        f = [""] * len(fmts)  # exported filenames
        if jit or ncnn:  # TorchScript
            f[0], _ = self.export_torchscript()
        if engine:  # TensorRT required before ONNX
            f[1], _ = self.export_engine(dla=dla)
        if onnx:  # ONNX
            f[2], _ = self.export_onnx()
        if xml:  # OpenVINO
            f[3], _ = self.export_openvino()
        if coreml:  # CoreML
            f[4], _ = self.export_coreml()
        if is_tf_format:  # TensorFlow formats
            self.args.int8 |= edgetpu
            f[5], keras_model = self.export_saved_model()
            if pb or tfjs:  # pb prerequisite to tfjs
                f[6], _ = self.export_pb(keras_model=keras_model)
            if tflite:
                f[7], _ = self.export_tflite()
            if edgetpu:
                f[8], _ = self.export_edgetpu(tflite_model=Path(f[5]) / f"{self.file.stem}_full_integer_quant.tflite")
            if tfjs:
                f[9], _ = self.export_tfjs()
        if paddle:  # PaddlePaddle
            f[10], _ = self.export_paddle()
        if mnn:  # MNN
            f[11], _ = self.export_mnn()
        if ncnn:  # NCNN
            f[12], _ = self.export_ncnn()
        if imx:
            f[13], _ = self.export_imx()
        if rknn:
            f[14], _ = self.export_rknn()

        # Finish
        f = [str(x) for x in f if x]  # filter out '' and None
        if any(f):
            f = str(Path(f[-1]))
            square = self.imgsz[0] == self.imgsz[1]
            s = (
                ""
                if square
                else f"WARNING ⚠️ non-PyTorch val requires square images, 'imgsz={self.imgsz}' will not "
                f"work. Use export 'imgsz={max(self.imgsz)}' if val is required."
            )
            imgsz = self.imgsz[0] if square else str(self.imgsz)[1:-1].replace(" ", "")
            predict_data = f"data={data}" if model.task == "segment" and fmt == "pb" else ""
            q = "int8" if self.args.int8 else "half" if self.args.half else ""  # quantization
            LOGGER.info(
                f"\nExport complete ({time.time() - t:.1f}s)"
                f"\nResults saved to {colorstr('bold', file.parent.resolve())}"
                f"\nPredict:         yolo predict task={model.task} model={f} imgsz={imgsz} {q} {predict_data}"
                f"\nValidate:        yolo val task={model.task} model={f} imgsz={imgsz} data={data} {q} {s}"
                f"\nVisualize:       https://netron.app"
            )

        self.run_callbacks("on_export_end")
        return f  # return list of exported files/dirs

    def get_int8_calibration_dataloader(self, prefix=""):
        """Build and return a dataloader for calibration of INT8 models."""
        LOGGER.info(f"{prefix} collecting INT8 calibration images from 'data={self.args.data}'")
        data = (check_cls_dataset if self.model.task == "classify" else check_det_dataset)(self.args.data)
        # TensorRT INT8 calibration should use 2x batch size
        batch = self.args.batch * (2 if self.args.format == "engine" else 1)
        dataset = YOLODataset(
            data[self.args.split or "val"],
            data=data,
            task=self.model.task,
            imgsz=self.imgsz[0],
            augment=False,
            batch_size=batch,
        )
        n = len(dataset)
        if n < self.args.batch:
            raise ValueError(
                f"The calibration dataset ({n} images) must have at least as many images as the batch size "
                f"('batch={self.args.batch}')."
            )
        elif n < 300:
            LOGGER.warning(f"{prefix} WARNING ⚠️ >300 images recommended for INT8 calibration, found {n} images.")
        return build_dataloader(dataset, batch=batch, workers=0)  # required for batch loading

    @try_export
    def export_torchscript(self, prefix=colorstr("TorchScript:")):
        """YOLO TorchScript model export."""
        LOGGER.info(f"\n{prefix} starting export with torch {torch.__version__}...")
        f = self.file.with_suffix(".torchscript")

        ts = torch.jit.trace(NMSModel(self.model, self.args) if self.args.nms else self.model, self.im, strict=False)
        extra_files = {"config.txt": json.dumps(self.metadata)}  # torch._C.ExtraFilesMap()
        if self.args.optimize:  # https://pytorch.org/tutorials/recipes/mobile_interpreter.html
            LOGGER.info(f"{prefix} optimizing for mobile...")
            from torch.utils.mobile_optimizer import optimize_for_mobile

            optimize_for_mobile(ts)._save_for_lite_interpreter(str(f), _extra_files=extra_files)
        else:
            ts.save(str(f), _extra_files=extra_files)
        return f, None

    @try_export
    def export_onnx(self, prefix=colorstr("ONNX:")):
        """YOLO ONNX export."""
        requirements = ["onnx>=1.12.0"]
        if self.args.simplify:
            requirements += ["onnxslim", "onnxruntime" + ("-gpu" if torch.cuda.is_available() else "")]
        check_requirements(requirements)
        import onnx  # noqa

        opset_version = self.args.opset or get_latest_opset()
        LOGGER.info(f"\n{prefix} starting export with onnx {onnx.__version__} opset {opset_version}...")
        f = str(self.file.with_suffix(".onnx"))
        output_names = ["output0", "output1"] if isinstance(self.model, SegmentationModel) else ["output0"]
        dynamic = self.args.dynamic
        if dynamic:
            dynamic = {"images": {0: "batch", 2: "height", 3: "width"}}  # shape(1,3,640,640)
            if isinstance(self.model, SegmentationModel):
                dynamic["output0"] = {0: "batch", 2: "anchors"}  # shape(1, 116, 8400)
                dynamic["output1"] = {0: "batch", 2: "mask_height", 3: "mask_width"}  # shape(1,32,160,160)
            elif isinstance(self.model, DetectionModel):
                dynamic["output0"] = {0: "batch", 2: "anchors"}  # shape(1, 84, 8400)
            if self.args.nms:  # only batch size is dynamic with NMS
                dynamic["output0"].pop(2)
        if self.args.nms and self.model.task == "obb":
            self.args.opset = opset_version  # for NMSModel
            # OBB error https://github.com/pytorch/pytorch/issues/110859#issuecomment-1757841865
            try:
                torch.onnx.register_custom_op_symbolic("aten::lift_fresh", lambda g, x: x, opset_version)
            except RuntimeError:  # it will fail if it's already registered
                pass
            check_requirements("onnxslim>=0.1.46")  # Older versions has bug with OBB

        with arange_patch(self.args):
            torch.onnx.export(
                NMSModel(self.model, self.args) if self.args.nms else self.model,
                self.im,
                f,
                verbose=False,
                opset_version=opset_version,
                do_constant_folding=True,  # WARNING: DNN inference with torch>=1.12 may require do_constant_folding=False
                input_names=["images"],
                output_names=output_names,
                dynamic_axes=dynamic or None,
            )

        # Checks
        model_onnx = onnx.load(f)  # load onnx model

        # Simplify
        if self.args.simplify:
            try:
                import onnxslim

                LOGGER.info(f"{prefix} slimming with onnxslim {onnxslim.__version__}...")
                model_onnx = onnxslim.slim(model_onnx)

            except Exception as e:
                LOGGER.warning(f"{prefix} simplifier failure: {e}")

        # Metadata
        for k, v in self.metadata.items():
            meta = model_onnx.metadata_props.add()
            meta.key, meta.value = k, str(v)

        onnx.save(model_onnx, f)
        return f, model_onnx

    @try_export
    def export_openvino(self, prefix=colorstr("OpenVINO:")):
        """YOLO OpenVINO export."""
        check_requirements("openvino>=2024.0.0,!=2025.0.0")
        import openvino as ov

        LOGGER.info(f"\n{prefix} starting export with openvino {ov.__version__}...")
        assert TORCH_1_13, f"OpenVINO export requires torch>=1.13.0 but torch=={torch.__version__} is installed"
        ov_model = ov.convert_model(
            NMSModel(self.model, self.args) if self.args.nms else self.model,
            input=None if self.args.dynamic else [self.im.shape],
            example_input=self.im,
        )

        def serialize(ov_model, file):
            """Set RT info, serialize, and save metadata YAML."""
            ov_model.set_rt_info("YOLO", ["model_info", "model_type"])
            ov_model.set_rt_info(True, ["model_info", "reverse_input_channels"])
            ov_model.set_rt_info(114, ["model_info", "pad_value"])
            ov_model.set_rt_info([255.0], ["model_info", "scale_values"])
            ov_model.set_rt_info(self.args.iou, ["model_info", "iou_threshold"])
            ov_model.set_rt_info([v.replace(" ", "_") for v in self.model.names.values()], ["model_info", "labels"])
            if self.model.task != "classify":
                ov_model.set_rt_info("fit_to_window_letterbox", ["model_info", "resize_type"])

            ov.save_model(ov_model, file, compress_to_fp16=self.args.half)
            yaml_save(Path(file).parent / "metadata.yaml", self.metadata)  # add metadata.yaml

        if self.args.int8:
            fq = str(self.file).replace(self.file.suffix, f"_int8_openvino_model{os.sep}")
            fq_ov = str(Path(fq) / self.file.with_suffix(".xml").name)
            check_requirements("nncf>=2.14.0")
            import nncf

            def transform_fn(data_item) -> np.ndarray:
                """Quantization transform function."""
                data_item: torch.Tensor = data_item["img"] if isinstance(data_item, dict) else data_item
                assert data_item.dtype == torch.uint8, "Input image must be uint8 for the quantization preprocessing"
                im = data_item.numpy().astype(np.float32) / 255.0  # uint8 to fp16/32 and 0 - 255 to 0.0 - 1.0
                return np.expand_dims(im, 0) if im.ndim == 3 else im

            # Generate calibration data for integer quantization
            ignored_scope = None
            if isinstance(self.model.model[-1], Detect):
                # Includes all Detect subclasses like Segment, Pose, OBB, WorldDetect
                head_module_name = ".".join(list(self.model.named_modules())[-1][0].split(".")[:2])
                ignored_scope = nncf.IgnoredScope(  # ignore operations
                    patterns=[
                        f".*{head_module_name}/.*/Add",
                        f".*{head_module_name}/.*/Sub*",
                        f".*{head_module_name}/.*/Mul*",
                        f".*{head_module_name}/.*/Div*",
                        f".*{head_module_name}\\.dfl.*",
                    ],
                    types=["Sigmoid"],
                )

            quantized_ov_model = nncf.quantize(
                model=ov_model,
                calibration_dataset=nncf.Dataset(self.get_int8_calibration_dataloader(prefix), transform_fn),
                preset=nncf.QuantizationPreset.MIXED,
                ignored_scope=ignored_scope,
            )
            serialize(quantized_ov_model, fq_ov)
            return fq, None

        f = str(self.file).replace(self.file.suffix, f"_openvino_model{os.sep}")
        f_ov = str(Path(f) / self.file.with_suffix(".xml").name)

        serialize(ov_model, f_ov)
        return f, None

    @try_export
    def export_paddle(self, prefix=colorstr("PaddlePaddle:")):
        """YOLO Paddle export."""
        check_requirements(("paddlepaddle-gpu" if torch.cuda.is_available() else "paddlepaddle<3.0.0", "x2paddle"))
        import x2paddle  # noqa
        from x2paddle.convert import pytorch2paddle  # noqa

        LOGGER.info(f"\n{prefix} starting export with X2Paddle {x2paddle.__version__}...")
        f = str(self.file).replace(self.file.suffix, f"_paddle_model{os.sep}")

        pytorch2paddle(module=self.model, save_dir=f, jit_type="trace", input_examples=[self.im])  # export
        yaml_save(Path(f) / "metadata.yaml", self.metadata)  # add metadata.yaml
        return f, None

    @try_export
    def export_mnn(self, prefix=colorstr("MNN:")):
        """YOLOv8 MNN export using MNN https://github.com/alibaba/MNN."""
        f_onnx, _ = self.export_onnx()  # get onnx model first

        check_requirements("MNN>=2.9.6")
        import MNN  # noqa
        from MNN.tools import mnnconvert

        # Setup and checks
        LOGGER.info(f"\n{prefix} starting export with MNN {MNN.version()}...")
        assert Path(f_onnx).exists(), f"failed to export ONNX file: {f_onnx}"
        f = str(self.file.with_suffix(".mnn"))  # MNN model file
        args = ["", "-f", "ONNX", "--modelFile", f_onnx, "--MNNModel", f, "--bizCode", json.dumps(self.metadata)]
        if self.args.int8:
            args.extend(("--weightQuantBits", "8"))
        if self.args.half:
            args.append("--fp16")
        mnnconvert.convert(args)
        # remove scratch file for model convert optimize
        convert_scratch = Path(self.file.parent / ".__convert_external_data.bin")
        if convert_scratch.exists():
            convert_scratch.unlink()
        return f, None

    @try_export
    def export_ncnn(self, prefix=colorstr("NCNN:")):
        """YOLO NCNN export using PNNX https://github.com/pnnx/pnnx."""
        check_requirements("ncnn")
        import ncnn  # noqa

        LOGGER.info(f"\n{prefix} starting export with NCNN {ncnn.__version__}...")
        f = Path(str(self.file).replace(self.file.suffix, f"_ncnn_model{os.sep}"))
        f_ts = self.file.with_suffix(".torchscript")

        name = Path("pnnx.exe" if WINDOWS else "pnnx")  # PNNX filename
        pnnx = name if name.is_file() else (ROOT / name)
        if not pnnx.is_file():
            LOGGER.warning(
                f"{prefix} WARNING ⚠️ PNNX not found. Attempting to download binary file from "
                "https://github.com/pnnx/pnnx/.\nNote PNNX Binary file must be placed in current working directory "
                f"or in {ROOT}. See PNNX repo for full installation instructions."
            )
            system = "macos" if MACOS else "windows" if WINDOWS else "linux-aarch64" if ARM64 else "linux"
            try:
                release, assets = get_github_assets(repo="pnnx/pnnx")
                asset = [x for x in assets if f"{system}.zip" in x][0]
                assert isinstance(asset, str), "Unable to retrieve PNNX repo assets"  # i.e. pnnx-20240410-macos.zip
                LOGGER.info(f"{prefix} successfully found latest PNNX asset file {asset}")
            except Exception as e:
                release = "20240410"
                asset = f"pnnx-{release}-{system}.zip"
                LOGGER.warning(f"{prefix} WARNING ⚠️ PNNX GitHub assets not found: {e}, using default {asset}")
            unzip_dir = safe_download(f"https://github.com/pnnx/pnnx/releases/download/{release}/{asset}", delete=True)
            if check_is_path_safe(Path.cwd(), unzip_dir):  # avoid path traversal security vulnerability
                shutil.move(src=unzip_dir / name, dst=pnnx)  # move binary to ROOT
                pnnx.chmod(0o777)  # set read, write, and execute permissions for everyone
                shutil.rmtree(unzip_dir)  # delete unzip dir

        ncnn_args = [
            f"ncnnparam={f / 'model.ncnn.param'}",
            f"ncnnbin={f / 'model.ncnn.bin'}",
            f"ncnnpy={f / 'model_ncnn.py'}",
        ]

        pnnx_args = [
            f"pnnxparam={f / 'model.pnnx.param'}",
            f"pnnxbin={f / 'model.pnnx.bin'}",
            f"pnnxpy={f / 'model_pnnx.py'}",
            f"pnnxonnx={f / 'model.pnnx.onnx'}",
        ]

        cmd = [
            str(pnnx),
            str(f_ts),
            *ncnn_args,
            *pnnx_args,
            f"fp16={int(self.args.half)}",
            f"device={self.device.type}",
            f'inputshape="{[self.args.batch, 3, *self.imgsz]}"',
        ]
        f.mkdir(exist_ok=True)  # make ncnn_model directory
        LOGGER.info(f"{prefix} running '{' '.join(cmd)}'")
        subprocess.run(cmd, check=True)

        # Remove debug files
        pnnx_files = [x.split("=")[-1] for x in pnnx_args]
        for f_debug in ("debug.bin", "debug.param", "debug2.bin", "debug2.param", *pnnx_files):
            Path(f_debug).unlink(missing_ok=True)

        yaml_save(f / "metadata.yaml", self.metadata)  # add metadata.yaml
        return str(f), None

    @try_export
    def export_coreml(self, prefix=colorstr("CoreML:")):
        """YOLO CoreML export."""
        mlmodel = self.args.format.lower() == "mlmodel"  # legacy *.mlmodel export format requested
        check_requirements("coremltools>=6.0,<=6.2" if mlmodel else "coremltools>=8.0")
        import coremltools as ct  # noqa

        LOGGER.info(f"\n{prefix} starting export with coremltools {ct.__version__}...")
        assert not WINDOWS, "CoreML export is not supported on Windows, please run on macOS or Linux."
        assert self.args.batch == 1, "CoreML batch sizes > 1 are not supported. Please retry at 'batch=1'."
        f = self.file.with_suffix(".mlmodel" if mlmodel else ".mlpackage")
        if f.is_dir():
            shutil.rmtree(f)

        bias = [0.0, 0.0, 0.0]
        scale = 1 / 255
        classifier_config = None
        if self.model.task == "classify":
            classifier_config = ct.ClassifierConfig(list(self.model.names.values())) if self.args.nms else None
            model = self.model
        elif self.model.task == "detect":
            model = IOSDetectModel(self.model, self.im) if self.args.nms else self.model
        else:
            if self.args.nms:
                LOGGER.warning(f"{prefix} WARNING ⚠️ 'nms=True' is only available for Detect models like 'yolo11n.pt'.")
                # TODO CoreML Segment and Pose model pipelining
            model = self.model

        ts = torch.jit.trace(model.eval(), self.im, strict=False)  # TorchScript model
        ct_model = ct.convert(
            ts,
            inputs=[ct.ImageType("image", shape=self.im.shape, scale=scale, bias=bias)],
            classifier_config=classifier_config,
            convert_to="neuralnetwork" if mlmodel else "mlprogram",
        )
        bits, mode = (8, "kmeans") if self.args.int8 else (16, "linear") if self.args.half else (32, None)
        if bits < 32:
            if "kmeans" in mode:
                check_requirements("scikit-learn")  # scikit-learn package required for k-means quantization
            if mlmodel:
                ct_model = ct.models.neural_network.quantization_utils.quantize_weights(ct_model, bits, mode)
            elif bits == 8:  # mlprogram already quantized to FP16
                import coremltools.optimize.coreml as cto

                op_config = cto.OpPalettizerConfig(mode="kmeans", nbits=bits, weight_threshold=512)
                config = cto.OptimizationConfig(global_config=op_config)
                ct_model = cto.palettize_weights(ct_model, config=config)
        if self.args.nms and self.model.task == "detect":
            if mlmodel:
                # coremltools<=6.2 NMS export requires Python<3.11
                check_version(PYTHON_VERSION, "<3.11", name="Python ", hard=True)
                weights_dir = None
            else:
                ct_model.save(str(f))  # save otherwise weights_dir does not exist
                weights_dir = str(f / "Data/com.apple.CoreML/weights")
            ct_model = self._pipeline_coreml(ct_model, weights_dir=weights_dir)

        m = self.metadata  # metadata dict
        ct_model.short_description = m.pop("description")
        ct_model.author = m.pop("author")
        ct_model.license = m.pop("license")
        ct_model.version = m.pop("version")
        ct_model.user_defined_metadata.update({k: str(v) for k, v in m.items()})
        try:
            ct_model.save(str(f))  # save *.mlpackage
        except Exception as e:
            LOGGER.warning(
                f"{prefix} WARNING ⚠️ CoreML export to *.mlpackage failed ({e}), reverting to *.mlmodel export. "
                f"Known coremltools Python 3.11 and Windows bugs https://github.com/apple/coremltools/issues/1928."
            )
            f = f.with_suffix(".mlmodel")
            ct_model.save(str(f))
        return f, ct_model

    @try_export
    def export_engine(self, dla=None, prefix=colorstr("TensorRT:")):
        """YOLO TensorRT export https://developer.nvidia.com/tensorrt."""
        assert self.im.device.type != "cpu", "export running on CPU but must be on GPU, i.e. use 'device=0'"
        f_onnx, _ = self.export_onnx()  # run before TRT import https://github.com/ultralytics/ultralytics/issues/7016

        try:
            import tensorrt as trt  # noqa
        except ImportError:
            if LINUX:
                check_requirements("tensorrt>7.0.0,!=10.1.0")
            import tensorrt as trt  # noqa
        check_version(trt.__version__, ">=7.0.0", hard=True)
        check_version(trt.__version__, "!=10.1.0", msg="https://github.com/ultralytics/ultralytics/pull/14239")

        # Setup and checks
        LOGGER.info(f"\n{prefix} starting export with TensorRT {trt.__version__}...")
        is_trt10 = int(trt.__version__.split(".")[0]) >= 10  # is TensorRT >= 10
        assert Path(f_onnx).exists(), f"failed to export ONNX file: {f_onnx}"
        f = self.file.with_suffix(".engine")  # TensorRT engine file
        logger = trt.Logger(trt.Logger.INFO)
        if self.args.verbose:
            logger.min_severity = trt.Logger.Severity.VERBOSE

        # Engine builder
        builder = trt.Builder(logger)
        config = builder.create_builder_config()
        workspace = int((self.args.workspace or 0) * (1 << 30))
        if is_trt10 and workspace > 0:
            config.set_memory_pool_limit(trt.MemoryPoolType.WORKSPACE, workspace)
        elif workspace > 0:  # TensorRT versions 7, 8
            config.max_workspace_size = workspace
        flag = 1 << int(trt.NetworkDefinitionCreationFlag.EXPLICIT_BATCH)
        network = builder.create_network(flag)
        half = builder.platform_has_fast_fp16 and self.args.half
        int8 = builder.platform_has_fast_int8 and self.args.int8

        # Optionally switch to DLA if enabled
        if dla is not None:
            if not IS_JETSON:
                raise ValueError("DLA is only available on NVIDIA Jetson devices")
            LOGGER.info(f"{prefix} enabling DLA on core {dla}...")
            if not self.args.half and not self.args.int8:
                raise ValueError(
                    "DLA requires either 'half=True' (FP16) or 'int8=True' (INT8) to be enabled. Please enable one of them and try again."
                )
            config.default_device_type = trt.DeviceType.DLA
            config.DLA_core = int(dla)
            config.set_flag(trt.BuilderFlag.GPU_FALLBACK)

        # Read ONNX file
        parser = trt.OnnxParser(network, logger)
        if not parser.parse_from_file(f_onnx):
            raise RuntimeError(f"failed to load ONNX file: {f_onnx}")

        # Network inputs
        inputs = [network.get_input(i) for i in range(network.num_inputs)]
        outputs = [network.get_output(i) for i in range(network.num_outputs)]
        for inp in inputs:
            LOGGER.info(f'{prefix} input "{inp.name}" with shape{inp.shape} {inp.dtype}')
        for out in outputs:
            LOGGER.info(f'{prefix} output "{out.name}" with shape{out.shape} {out.dtype}')

        if self.args.dynamic:
            shape = self.im.shape
            if shape[0] <= 1:
                LOGGER.warning(f"{prefix} WARNING ⚠️ 'dynamic=True' model requires max batch size, i.e. 'batch=16'")
            profile = builder.create_optimization_profile()
            min_shape = (1, shape[1], 32, 32)  # minimum input shape
            max_shape = (*shape[:2], *(int(max(1, self.args.workspace or 1) * d) for d in shape[2:]))  # max input shape
            for inp in inputs:
                profile.set_shape(inp.name, min=min_shape, opt=shape, max=max_shape)
            config.add_optimization_profile(profile)

        LOGGER.info(f"{prefix} building {'INT8' if int8 else 'FP' + ('16' if half else '32')} engine as {f}")
        if int8:
            config.set_flag(trt.BuilderFlag.INT8)
            config.set_calibration_profile(profile)
            config.profiling_verbosity = trt.ProfilingVerbosity.DETAILED

            class EngineCalibrator(trt.IInt8Calibrator):
                def __init__(
                    self,
                    dataset,  # ultralytics.data.build.InfiniteDataLoader
                    batch: int,
                    cache: str = "",
                ) -> None:
                    trt.IInt8Calibrator.__init__(self)
                    self.dataset = dataset
                    self.data_iter = iter(dataset)
                    self.algo = trt.CalibrationAlgoType.ENTROPY_CALIBRATION_2
                    self.batch = batch
                    self.cache = Path(cache)

                def get_algorithm(self) -> trt.CalibrationAlgoType:
                    """Get the calibration algorithm to use."""
                    return self.algo

                def get_batch_size(self) -> int:
                    """Get the batch size to use for calibration."""
                    return self.batch or 1

                def get_batch(self, names) -> list:
                    """Get the next batch to use for calibration, as a list of device memory pointers."""
                    try:
                        im0s = next(self.data_iter)["img"] / 255.0
                        im0s = im0s.to("cuda") if im0s.device.type == "cpu" else im0s
                        return [int(im0s.data_ptr())]
                    except StopIteration:
                        # Return [] or None, signal to TensorRT there is no calibration data remaining
                        return None

                def read_calibration_cache(self) -> bytes:
                    """Use existing cache instead of calibrating again, otherwise, implicitly return None."""
                    if self.cache.exists() and self.cache.suffix == ".cache":
                        return self.cache.read_bytes()

                def write_calibration_cache(self, cache) -> None:
                    """Write calibration cache to disk."""
                    _ = self.cache.write_bytes(cache)

            # Load dataset w/ builder (for batching) and calibrate
            config.int8_calibrator = EngineCalibrator(
                dataset=self.get_int8_calibration_dataloader(prefix),
                batch=2 * self.args.batch,  # TensorRT INT8 calibration should use 2x batch size
                cache=str(self.file.with_suffix(".cache")),
            )

        elif half:
            config.set_flag(trt.BuilderFlag.FP16)

        # Free CUDA memory
        del self.model
        gc.collect()
        torch.cuda.empty_cache()

        # Write file
        build = builder.build_serialized_network if is_trt10 else builder.build_engine
        with build(network, config) as engine, open(f, "wb") as t:
            # Metadata
            meta = json.dumps(self.metadata)
            t.write(len(meta).to_bytes(4, byteorder="little", signed=True))
            t.write(meta.encode())
            # Model
            t.write(engine if is_trt10 else engine.serialize())

        return f, None

    @try_export
    def export_saved_model(self, prefix=colorstr("TensorFlow SavedModel:")):
        """YOLO TensorFlow SavedModel export."""
        cuda = torch.cuda.is_available()
        try:
            import tensorflow as tf  # noqa
        except ImportError:
            check_requirements("tensorflow>=2.0.0")
            import tensorflow as tf  # noqa
        check_requirements(
            (
                "keras",  # required by 'onnx2tf' package
                "tf_keras",  # required by 'onnx2tf' package
                "sng4onnx>=1.0.1",  # required by 'onnx2tf' package
                "onnx_graphsurgeon>=0.3.26",  # required by 'onnx2tf' package
                "ai-edge-litert>=1.2.0",  # required by 'onnx2tf' package
                "onnx>=1.12.0",
                "onnx2tf>=1.26.3",
                "onnxslim>=0.1.31",
                "tflite_support<=0.4.3" if IS_JETSON else "tflite_support",  # fix ImportError 'GLIBCXX_3.4.29'
                "flatbuffers>=23.5.26,<100",  # update old 'flatbuffers' included inside tensorflow package
                "onnxruntime-gpu" if cuda else "onnxruntime",
                "protobuf>=5",  # tflite_support pins <=4 but >=5 works
            ),
            cmds="--extra-index-url https://pypi.ngc.nvidia.com",  # onnx_graphsurgeon only on NVIDIA
        )

        LOGGER.info(f"\n{prefix} starting export with tensorflow {tf.__version__}...")
        check_version(
            tf.__version__,
            ">=2.0.0",
            name="tensorflow",
            verbose=True,
            msg="https://github.com/ultralytics/ultralytics/issues/5161",
        )
        import onnx2tf

        f = Path(str(self.file).replace(self.file.suffix, "_saved_model"))
        if f.is_dir():
            shutil.rmtree(f)  # delete output folder

        # Pre-download calibration file to fix https://github.com/PINTO0309/onnx2tf/issues/545
        onnx2tf_file = Path("calibration_image_sample_data_20x128x128x3_float32.npy")
        if not onnx2tf_file.exists():
            attempt_download_asset(f"{onnx2tf_file}.zip", unzip=True, delete=True)

        # Export to ONNX
        self.args.simplify = True
        f_onnx, _ = self.export_onnx()

        # Export to TF
        np_data = None
        if self.args.int8:
            tmp_file = f / "tmp_tflite_int8_calibration_images.npy"  # int8 calibration images file
            if self.args.data:
                f.mkdir()
                images = [batch["img"] for batch in self.get_int8_calibration_dataloader(prefix)]
                images = torch.nn.functional.interpolate(torch.cat(images, 0).float(), size=self.imgsz).permute(
                    0, 2, 3, 1
                )
                np.save(str(tmp_file), images.numpy().astype(np.float32))  # BHWC
                np_data = [["images", tmp_file, [[[[0, 0, 0]]]], [[[[255, 255, 255]]]]]]

        LOGGER.info(f"{prefix} starting TFLite export with onnx2tf {onnx2tf.__version__}...")
        keras_model = onnx2tf.convert(
            input_onnx_file_path=f_onnx,
            output_folder_path=str(f),
            not_use_onnxsim=True,
            verbosity="error",  # note INT8-FP16 activation bug https://github.com/ultralytics/ultralytics/issues/15873
            output_integer_quantized_tflite=self.args.int8,
            quant_type="per-tensor",  # "per-tensor" (faster) or "per-channel" (slower but more accurate)
            custom_input_op_name_np_data_path=np_data,
            disable_group_convolution=True,  # for end-to-end model compatibility
            enable_batchmatmul_unfold=True,  # for end-to-end model compatibility
        )
        yaml_save(f / "metadata.yaml", self.metadata)  # add metadata.yaml

        # Remove/rename TFLite models
        if self.args.int8:
            tmp_file.unlink(missing_ok=True)
            for file in f.rglob("*_dynamic_range_quant.tflite"):
                file.rename(file.with_name(file.stem.replace("_dynamic_range_quant", "_int8") + file.suffix))
            for file in f.rglob("*_integer_quant_with_int16_act.tflite"):
                file.unlink()  # delete extra fp16 activation TFLite files

        # Add TFLite metadata
        for file in f.rglob("*.tflite"):
            f.unlink() if "quant_with_int16_act.tflite" in str(f) else self._add_tflite_metadata(file)

        return str(f), keras_model  # or keras_model = tf.saved_model.load(f, tags=None, options=None)

    @try_export
    def export_pb(self, keras_model, prefix=colorstr("TensorFlow GraphDef:")):
        """YOLO TensorFlow GraphDef *.pb export https://github.com/leimao/Frozen_Graph_TensorFlow."""
        import tensorflow as tf  # noqa
        from tensorflow.python.framework.convert_to_constants import convert_variables_to_constants_v2  # noqa

        LOGGER.info(f"\n{prefix} starting export with tensorflow {tf.__version__}...")
        f = self.file.with_suffix(".pb")

        m = tf.function(lambda x: keras_model(x))  # full model
        m = m.get_concrete_function(tf.TensorSpec(keras_model.inputs[0].shape, keras_model.inputs[0].dtype))
        frozen_func = convert_variables_to_constants_v2(m)
        frozen_func.graph.as_graph_def()
        tf.io.write_graph(graph_or_graph_def=frozen_func.graph, logdir=str(f.parent), name=f.name, as_text=False)
        return f, None

    @try_export
    def export_tflite(self, prefix=colorstr("TensorFlow Lite:")):
        """YOLO TensorFlow Lite export."""
        # BUG https://github.com/ultralytics/ultralytics/issues/13436
        import tensorflow as tf  # noqa

        LOGGER.info(f"\n{prefix} starting export with tensorflow {tf.__version__}...")
        saved_model = Path(str(self.file).replace(self.file.suffix, "_saved_model"))
        if self.args.int8:
            f = saved_model / f"{self.file.stem}_int8.tflite"  # fp32 in/out
        elif self.args.half:
            f = saved_model / f"{self.file.stem}_float16.tflite"  # fp32 in/out
        else:
            f = saved_model / f"{self.file.stem}_float32.tflite"
        return str(f), None

    @try_export
    def export_edgetpu(self, tflite_model="", prefix=colorstr("Edge TPU:")):
        """YOLO Edge TPU export https://coral.ai/docs/edgetpu/models-intro/."""
        LOGGER.warning(f"{prefix} WARNING ⚠️ Edge TPU known bug https://github.com/ultralytics/ultralytics/issues/1185")

        cmd = "edgetpu_compiler --version"
        help_url = "https://coral.ai/docs/edgetpu/compiler/"
        assert LINUX, f"export only supported on Linux. See {help_url}"
        if subprocess.run(cmd, stdout=subprocess.DEVNULL, stderr=subprocess.DEVNULL, shell=True).returncode != 0:
            LOGGER.info(f"\n{prefix} export requires Edge TPU compiler. Attempting install from {help_url}")
            for c in (
                "curl https://packages.cloud.google.com/apt/doc/apt-key.gpg | sudo apt-key add -",
                'echo "deb https://packages.cloud.google.com/apt coral-edgetpu-stable main" | '
                "sudo tee /etc/apt/sources.list.d/coral-edgetpu.list",
                "sudo apt-get update",
                "sudo apt-get install edgetpu-compiler",
            ):
                subprocess.run(c if is_sudo_available() else c.replace("sudo ", ""), shell=True, check=True)
        ver = subprocess.run(cmd, shell=True, capture_output=True, check=True).stdout.decode().split()[-1]

        LOGGER.info(f"\n{prefix} starting export with Edge TPU compiler {ver}...")
        f = str(tflite_model).replace(".tflite", "_edgetpu.tflite")  # Edge TPU model

        cmd = (
            "edgetpu_compiler "
            f'--out_dir "{Path(f).parent}" '
            "--show_operations "
            "--search_delegate "
            "--delegate_search_step 30 "
            "--timeout_sec 180 "
            f'"{tflite_model}"'
        )
        LOGGER.info(f"{prefix} running '{cmd}'")
        subprocess.run(cmd, shell=True)
        self._add_tflite_metadata(f)
        return f, None

    @try_export
    def export_tfjs(self, prefix=colorstr("TensorFlow.js:")):
        """YOLO TensorFlow.js export."""
        check_requirements("tensorflowjs")
        import tensorflow as tf
        import tensorflowjs as tfjs  # noqa

        LOGGER.info(f"\n{prefix} starting export with tensorflowjs {tfjs.__version__}...")
        f = str(self.file).replace(self.file.suffix, "_web_model")  # js dir
        f_pb = str(self.file.with_suffix(".pb"))  # *.pb path

        gd = tf.Graph().as_graph_def()  # TF GraphDef
        with open(f_pb, "rb") as file:
            gd.ParseFromString(file.read())
        outputs = ",".join(gd_outputs(gd))
        LOGGER.info(f"\n{prefix} output node names: {outputs}")

        quantization = "--quantize_float16" if self.args.half else "--quantize_uint8" if self.args.int8 else ""
        with spaces_in_path(f_pb) as fpb_, spaces_in_path(f) as f_:  # exporter can not handle spaces in path
            cmd = (
                "tensorflowjs_converter "
                f'--input_format=tf_frozen_model {quantization} --output_node_names={outputs} "{fpb_}" "{f_}"'
            )
            LOGGER.info(f"{prefix} running '{cmd}'")
            subprocess.run(cmd, shell=True)

        if " " in f:
            LOGGER.warning(f"{prefix} WARNING ⚠️ your model may not work correctly with spaces in path '{f}'.")

        # Add metadata
        yaml_save(Path(f) / "metadata.yaml", self.metadata)  # add metadata.yaml
        return f, None

    @try_export
    def export_rknn(self, prefix=colorstr("RKNN:")):
        """YOLO RKNN model export."""
        LOGGER.info(f"\n{prefix} starting export with rknn-toolkit2...")

        check_requirements("rknn-toolkit2")
        if IS_COLAB:
            # Prevent 'exit' from closing the notebook https://github.com/airockchip/rknn-toolkit2/issues/259
            import builtins

            builtins.exit = lambda: None

        from rknn.api import RKNN

        f, _ = self.export_onnx()
        export_path = Path(f"{Path(f).stem}_rknn_model")
        export_path.mkdir(exist_ok=True)

        rknn = RKNN(verbose=False)
        rknn.config(mean_values=[[0, 0, 0]], std_values=[[255, 255, 255]], target_platform=self.args.name)
        rknn.load_onnx(model=f)
        rknn.build(do_quantization=False)  # TODO: Add quantization support
        f = f.replace(".onnx", f"-{self.args.name}.rknn")
        rknn.export_rknn(f"{export_path / f}")
        yaml_save(export_path / "metadata.yaml", self.metadata)
        return export_path, None

    @try_export
    def export_imx(self, prefix=colorstr("IMX:")):
        """YOLO IMX export."""
        gptq = False
        assert LINUX, (
            "export only supported on Linux. See https://developer.aitrios.sony-semicon.com/en/raspberrypi-ai-camera/documentation/imx500-converter"
        )
        if getattr(self.model, "end2end", False):
            raise ValueError("IMX export is not supported for end2end models.")
        check_requirements(("model-compression-toolkit>=2.3.0", "sony-custom-layers>=0.3.0", "edge-mdt-tpc>=1.1.0"))
        check_requirements("imx500-converter[pt]>=3.16.1")  # Separate requirements for imx500-converter

        import model_compression_toolkit as mct
        import onnx
        from edgemdt_tpc import get_target_platform_capabilities
        from sony_custom_layers.pytorch import multiclass_nms

        LOGGER.info(f"\n{prefix} starting export with model_compression_toolkit {mct.__version__}...")

        # Install Java>=17
        try:
<<<<<<< HEAD
            out = subprocess.run(
                ["java", "--version"], check=True, capture_output=True
            )  # Java 17 is required for imx500-converter
            if "openjdk 21" not in str(out.stdout):
                raise FileNotFoundError
        except FileNotFoundError:
            c = ["apt", "install", "-y", "openjdk-21-jdk", "openjdk-21-jre"]
            if is_sudo_available():
                c.insert(0, "sudo")
            subprocess.run(c, check=True)
=======
            java_output = subprocess.run(["java", "--version"], check=True, capture_output=True).stdout.decode()
            version_match = re.search(r"(?:openjdk|java) (\d+)", java_output)
            java_version = int(version_match.group(1)) if version_match else 0
            assert java_version >= 17, "Java version too old"
        except (FileNotFoundError, subprocess.CalledProcessError, AssertionError):
            cmd = (["sudo"] if is_sudo_available() else []) + ["apt", "install", "-y", "default-jre"]
            subprocess.run(cmd, check=True)
>>>>>>> 63b4f884

        def representative_dataset_gen(dataloader=self.get_int8_calibration_dataloader(prefix)):
            for batch in dataloader:
                img = batch["img"]
                img = img / 255.0
                yield [img]

        tpc = get_target_platform_capabilities(tpc_version="4.0", device_type="imx500")

        bit_cfg = mct.core.BitWidthConfig()
        if "C2PSA" in self.model.__str__():  # yolo11
            layer_names = ["sub", "mul_2", "add_14", "cat_21"]
            weights_memory = 2585350.2439
        else:  # yolov8
            layer_names = ["sub", "mul", "add_6", "cat_17"]
            weights_memory = 2550540.8
        for layer_name in layer_names:
            bit_cfg.set_manual_activation_bit_width([mct.core.common.network_editors.NodeNameFilter(layer_name)], 16)

        config = mct.core.CoreConfig(
            mixed_precision_config=mct.core.MixedPrecisionQuantizationConfig(num_of_images=10),
            quantization_config=mct.core.QuantizationConfig(concat_threshold_update=True),
            bit_width_config=bit_cfg,
        )

        resource_utilization = mct.core.ResourceUtilization(weights_memory=weights_memory)

        quant_model = (
            mct.gptq.pytorch_gradient_post_training_quantization(  # Perform Gradient-Based Post Training Quantization
                model=self.model,
                representative_data_gen=representative_dataset_gen,
                target_resource_utilization=resource_utilization,
                gptq_config=mct.gptq.get_pytorch_gptq_config(
                    n_epochs=1000, use_hessian_based_weights=False, use_hessian_sample_attention=False
                ),
                core_config=config,
                target_platform_capabilities=tpc,
            )[0]
            if gptq
            else mct.ptq.pytorch_post_training_quantization(  # Perform post training quantization
                in_module=self.model,
                representative_data_gen=representative_dataset_gen,
                target_resource_utilization=resource_utilization,
                core_config=config,
                target_platform_capabilities=tpc,
            )[0]
        )

        class NMSWrapper(torch.nn.Module):
            def __init__(
                self,
                model: torch.nn.Module,
                score_threshold: float = 0.001,
                iou_threshold: float = 0.7,
                max_detections: int = 300,
            ):
                """
                Wrapping PyTorch Module with multiclass_nms layer from sony_custom_layers.

                Args:
                    model (nn.Module): Model instance.
                    score_threshold (float): Score threshold for non-maximum suppression.
                    iou_threshold (float): Intersection over union threshold for non-maximum suppression.
                    max_detections (float): The number of detections to return.
                """
                super().__init__()
                self.model = model
                self.score_threshold = score_threshold
                self.iou_threshold = iou_threshold
                self.max_detections = max_detections

            def forward(self, images):
                # model inference
                outputs = self.model(images)

                boxes = outputs[0]
                scores = outputs[1]
                nms = multiclass_nms(
                    boxes=boxes,
                    scores=scores,
                    score_threshold=self.score_threshold,
                    iou_threshold=self.iou_threshold,
                    max_detections=self.max_detections,
                )
                return nms

        quant_model = NMSWrapper(
            model=quant_model,
            score_threshold=self.args.conf or 0.001,
            iou_threshold=self.args.iou,
            max_detections=self.args.max_det,
        ).to(self.device)

        f = Path(str(self.file).replace(self.file.suffix, "_imx_model"))
        f.mkdir(exist_ok=True)
        onnx_model = f / Path(str(self.file.name).replace(self.file.suffix, "_imx.onnx"))  # js dir
        mct.exporter.pytorch_export_model(
            model=quant_model, save_model_path=onnx_model, repr_dataset=representative_dataset_gen
        )

        model_onnx = onnx.load(onnx_model)  # load onnx model
        for k, v in self.metadata.items():
            meta = model_onnx.metadata_props.add()
            meta.key, meta.value = k, str(v)

        onnx.save(model_onnx, onnx_model)

        subprocess.run(
            ["imxconv-pt", "-i", str(onnx_model), "-o", str(f), "--no-input-persistency", "--overwrite-output"],
            check=True,
        )

        # Needed for imx models.
        with open(f / "labels.txt", "w", encoding="utf-8") as file:
            file.writelines([f"{name}\n" for _, name in self.model.names.items()])

        return f, None

    def _add_tflite_metadata(self, file):
        """Add metadata to *.tflite models per https://www.tensorflow.org/lite/models/convert/metadata."""
        import flatbuffers

        try:
            # TFLite Support bug https://github.com/tensorflow/tflite-support/issues/954#issuecomment-2108570845
            from tensorflow_lite_support.metadata import metadata_schema_py_generated as schema  # noqa
            from tensorflow_lite_support.metadata.python import metadata  # noqa
        except ImportError:  # ARM64 systems may not have the 'tensorflow_lite_support' package available
            from tflite_support import metadata  # noqa
            from tflite_support import metadata_schema_py_generated as schema  # noqa

        # Create model info
        model_meta = schema.ModelMetadataT()
        model_meta.name = self.metadata["description"]
        model_meta.version = self.metadata["version"]
        model_meta.author = self.metadata["author"]
        model_meta.license = self.metadata["license"]

        # Label file
        tmp_file = Path(file).parent / "temp_meta.txt"
        with open(tmp_file, "w", encoding="utf-8") as f:
            f.write(str(self.metadata))

        label_file = schema.AssociatedFileT()
        label_file.name = tmp_file.name
        label_file.type = schema.AssociatedFileType.TENSOR_AXIS_LABELS

        # Create input info
        input_meta = schema.TensorMetadataT()
        input_meta.name = "image"
        input_meta.description = "Input image to be detected."
        input_meta.content = schema.ContentT()
        input_meta.content.contentProperties = schema.ImagePropertiesT()
        input_meta.content.contentProperties.colorSpace = schema.ColorSpaceType.RGB
        input_meta.content.contentPropertiesType = schema.ContentProperties.ImageProperties

        # Create output info
        output1 = schema.TensorMetadataT()
        output1.name = "output"
        output1.description = "Coordinates of detected objects, class labels, and confidence score"
        output1.associatedFiles = [label_file]
        if self.model.task == "segment":
            output2 = schema.TensorMetadataT()
            output2.name = "output"
            output2.description = "Mask protos"
            output2.associatedFiles = [label_file]

        # Create subgraph info
        subgraph = schema.SubGraphMetadataT()
        subgraph.inputTensorMetadata = [input_meta]
        subgraph.outputTensorMetadata = [output1, output2] if self.model.task == "segment" else [output1]
        model_meta.subgraphMetadata = [subgraph]

        b = flatbuffers.Builder(0)
        b.Finish(model_meta.Pack(b), metadata.MetadataPopulator.METADATA_FILE_IDENTIFIER)
        metadata_buf = b.Output()

        populator = metadata.MetadataPopulator.with_model_file(str(file))
        populator.load_metadata_buffer(metadata_buf)
        populator.load_associated_files([str(tmp_file)])
        populator.populate()
        tmp_file.unlink()

    def _pipeline_coreml(self, model, weights_dir=None, prefix=colorstr("CoreML Pipeline:")):
        """YOLO CoreML pipeline."""
        import coremltools as ct  # noqa

        LOGGER.info(f"{prefix} starting pipeline with coremltools {ct.__version__}...")
        _, _, h, w = list(self.im.shape)  # BCHW

        # Output shapes
        spec = model.get_spec()
        out0, out1 = iter(spec.description.output)
        if MACOS:
            from PIL import Image

            img = Image.new("RGB", (w, h))  # w=192, h=320
            out = model.predict({"image": img})
            out0_shape = out[out0.name].shape  # (3780, 80)
            out1_shape = out[out1.name].shape  # (3780, 4)
        else:  # linux and windows can not run model.predict(), get sizes from PyTorch model output y
            out0_shape = self.output_shape[2], self.output_shape[1] - 4  # (3780, 80)
            out1_shape = self.output_shape[2], 4  # (3780, 4)

        # Checks
        names = self.metadata["names"]
        nx, ny = spec.description.input[0].type.imageType.width, spec.description.input[0].type.imageType.height
        _, nc = out0_shape  # number of anchors, number of classes
        assert len(names) == nc, f"{len(names)} names found for nc={nc}"  # check

        # Define output shapes (missing)
        out0.type.multiArrayType.shape[:] = out0_shape  # (3780, 80)
        out1.type.multiArrayType.shape[:] = out1_shape  # (3780, 4)

        # Model from spec
        model = ct.models.MLModel(spec, weights_dir=weights_dir)

        # 3. Create NMS protobuf
        nms_spec = ct.proto.Model_pb2.Model()
        nms_spec.specificationVersion = 5
        for i in range(2):
            decoder_output = model._spec.description.output[i].SerializeToString()
            nms_spec.description.input.add()
            nms_spec.description.input[i].ParseFromString(decoder_output)
            nms_spec.description.output.add()
            nms_spec.description.output[i].ParseFromString(decoder_output)

        nms_spec.description.output[0].name = "confidence"
        nms_spec.description.output[1].name = "coordinates"

        output_sizes = [nc, 4]
        for i in range(2):
            ma_type = nms_spec.description.output[i].type.multiArrayType
            ma_type.shapeRange.sizeRanges.add()
            ma_type.shapeRange.sizeRanges[0].lowerBound = 0
            ma_type.shapeRange.sizeRanges[0].upperBound = -1
            ma_type.shapeRange.sizeRanges.add()
            ma_type.shapeRange.sizeRanges[1].lowerBound = output_sizes[i]
            ma_type.shapeRange.sizeRanges[1].upperBound = output_sizes[i]
            del ma_type.shape[:]

        nms = nms_spec.nonMaximumSuppression
        nms.confidenceInputFeatureName = out0.name  # 1x507x80
        nms.coordinatesInputFeatureName = out1.name  # 1x507x4
        nms.confidenceOutputFeatureName = "confidence"
        nms.coordinatesOutputFeatureName = "coordinates"
        nms.iouThresholdInputFeatureName = "iouThreshold"
        nms.confidenceThresholdInputFeatureName = "confidenceThreshold"
        nms.iouThreshold = self.args.iou
        nms.confidenceThreshold = self.args.conf
        nms.pickTop.perClass = True
        nms.stringClassLabels.vector.extend(names.values())
        nms_model = ct.models.MLModel(nms_spec)

        # 4. Pipeline models together
        pipeline = ct.models.pipeline.Pipeline(
            input_features=[
                ("image", ct.models.datatypes.Array(3, ny, nx)),
                ("iouThreshold", ct.models.datatypes.Double()),
                ("confidenceThreshold", ct.models.datatypes.Double()),
            ],
            output_features=["confidence", "coordinates"],
        )
        pipeline.add_model(model)
        pipeline.add_model(nms_model)

        # Correct datatypes
        pipeline.spec.description.input[0].ParseFromString(model._spec.description.input[0].SerializeToString())
        pipeline.spec.description.output[0].ParseFromString(nms_model._spec.description.output[0].SerializeToString())
        pipeline.spec.description.output[1].ParseFromString(nms_model._spec.description.output[1].SerializeToString())

        # Update metadata
        pipeline.spec.specificationVersion = 5
        pipeline.spec.description.metadata.userDefined.update(
            {"IoU threshold": str(nms.iouThreshold), "Confidence threshold": str(nms.confidenceThreshold)}
        )

        # Save the model
        model = ct.models.MLModel(pipeline.spec, weights_dir=weights_dir)
        model.input_description["image"] = "Input image"
        model.input_description["iouThreshold"] = f"(optional) IoU threshold override (default: {nms.iouThreshold})"
        model.input_description["confidenceThreshold"] = (
            f"(optional) Confidence threshold override (default: {nms.confidenceThreshold})"
        )
        model.output_description["confidence"] = 'Boxes × Class confidence (see user-defined metadata "classes")'
        model.output_description["coordinates"] = "Boxes × [x, y, width, height] (relative to image size)"
        LOGGER.info(f"{prefix} pipeline success")
        return model

    def add_callback(self, event: str, callback):
        """Appends the given callback."""
        self.callbacks[event].append(callback)

    def run_callbacks(self, event: str):
        """Execute all callbacks for a given event."""
        for callback in self.callbacks.get(event, []):
            callback(self)


class IOSDetectModel(torch.nn.Module):
    """Wrap an Ultralytics YOLO model for Apple iOS CoreML export."""

    def __init__(self, model, im):
        """Initialize the IOSDetectModel class with a YOLO model and example image."""
        super().__init__()
        _, _, h, w = im.shape  # batch, channel, height, width
        self.model = model
        self.nc = len(model.names)  # number of classes
        if w == h:
            self.normalize = 1.0 / w  # scalar
        else:
            self.normalize = torch.tensor([1.0 / w, 1.0 / h, 1.0 / w, 1.0 / h])  # broadcast (slower, smaller)

    def forward(self, x):
        """Normalize predictions of object detection model with input size-dependent factors."""
        xywh, cls = self.model(x)[0].transpose(0, 1).split((4, self.nc), 1)
        return cls, xywh * self.normalize  # confidence (3780, 80), coordinates (3780, 4)


class NMSModel(torch.nn.Module):
    """Model wrapper with embedded NMS for Detect, Segment, Pose and OBB."""

    def __init__(self, model, args):
        """
        Initialize the NMSModel.

        Args:
            model (torch.nn.module): The model to wrap with NMS postprocessing.
            args (Namespace): The export arguments.
        """
        super().__init__()
        self.model = model
        self.args = args
        self.obb = model.task == "obb"
        self.is_tf = self.args.format in frozenset({"saved_model", "tflite", "tfjs"})

    def forward(self, x):
        """
        Performs inference with NMS post-processing. Supports Detect, Segment, OBB and Pose.

        Args:
            x (torch.Tensor): The preprocessed tensor with shape (N, 3, H, W).

        Returns:
            (torch.Tensor): List of detections, each an (N, max_det, 4 + 2 + extra_shape) Tensor where N is the number of detections after NMS.
        """
        from functools import partial

        from torchvision.ops import nms

        preds = self.model(x)
        pred = preds[0] if isinstance(preds, tuple) else preds
        kwargs = dict(device=pred.device, dtype=pred.dtype)
        bs = pred.shape[0]
        pred = pred.transpose(-1, -2)  # shape(1,84,6300) to shape(1,6300,84)
        extra_shape = pred.shape[-1] - (4 + len(self.model.names))  # extras from Segment, OBB, Pose
        if self.args.dynamic and self.args.batch > 1:  # batch size needs to always be same due to loop unroll
            pad = torch.zeros(torch.max(torch.tensor(self.args.batch - bs), torch.tensor(0)), *pred.shape[1:], **kwargs)
            pred = torch.cat((pred, pad))
        boxes, scores, extras = pred.split([4, len(self.model.names), extra_shape], dim=2)
        scores, classes = scores.max(dim=-1)
        self.args.max_det = min(pred.shape[1], self.args.max_det)  # in case num_anchors < max_det
        # (N, max_det, 4 coords + 1 class score + 1 class label + extra_shape).
        out = torch.zeros(bs, self.args.max_det, boxes.shape[-1] + 2 + extra_shape, **kwargs)
        for i in range(bs):
            box, cls, score, extra = boxes[i], classes[i], scores[i], extras[i]
            mask = score > self.args.conf
            if self.is_tf:
                # TFLite GatherND error if mask is empty
                score *= mask
                # Explicit length otherwise reshape error, hardcoded to `self.args.max_det * 5`
                mask = score.topk(min(self.args.max_det * 5, score.shape[0])).indices
            box, score, cls, extra = box[mask], score[mask], cls[mask], extra[mask]
            if not self.obb:
                box = xywh2xyxy(box)
                if self.is_tf:
                    # TFlite bug returns less boxes
                    box = torch.nn.functional.pad(box, (0, 0, 0, mask.shape[0] - box.shape[0]))
            nmsbox = box.clone()
            # `8` is the minimum value experimented to get correct NMS results for obb
            multiplier = 8 if self.obb else 1
            # Normalize boxes for NMS since large values for class offset causes issue with int8 quantization
            if self.args.format == "tflite":  # TFLite is already normalized
                nmsbox *= multiplier
            else:
                nmsbox = multiplier * nmsbox / torch.tensor(x.shape[2:], **kwargs).max()
            if not self.args.agnostic_nms:  # class-specific NMS
                end = 2 if self.obb else 4
                # fully explicit expansion otherwise reshape error
                # large max_wh causes issues when quantizing
                cls_offset = cls.reshape(-1, 1).expand(nmsbox.shape[0], end)
                offbox = nmsbox[:, :end] + cls_offset * multiplier
                nmsbox = torch.cat((offbox, nmsbox[:, end:]), dim=-1)
            nms_fn = (
                partial(
                    nms_rotated,
                    use_triu=not (
                        self.is_tf
                        or (self.args.opset or 14) < 14
                        or (self.args.format == "openvino" and self.args.int8)  # OpenVINO int8 error with triu
                    ),
                )
                if self.obb
                else nms
            )
            keep = nms_fn(
                torch.cat([nmsbox, extra], dim=-1) if self.obb else nmsbox,
                score,
                self.args.iou,
            )[: self.args.max_det]
            dets = torch.cat(
                [box[keep], score[keep].view(-1, 1), cls[keep].view(-1, 1).to(out.dtype), extra[keep]], dim=-1
            )
            # Zero-pad to max_det size to avoid reshape error
            pad = (0, 0, 0, self.args.max_det - dets.shape[0])
            out[i] = torch.nn.functional.pad(dets, pad)
        return (out[:bs], preds[1]) if self.model.task == "segment" else out[:bs]<|MERGE_RESOLUTION|>--- conflicted
+++ resolved
@@ -1236,18 +1236,6 @@
 
         # Install Java>=17
         try:
-<<<<<<< HEAD
-            out = subprocess.run(
-                ["java", "--version"], check=True, capture_output=True
-            )  # Java 17 is required for imx500-converter
-            if "openjdk 21" not in str(out.stdout):
-                raise FileNotFoundError
-        except FileNotFoundError:
-            c = ["apt", "install", "-y", "openjdk-21-jdk", "openjdk-21-jre"]
-            if is_sudo_available():
-                c.insert(0, "sudo")
-            subprocess.run(c, check=True)
-=======
             java_output = subprocess.run(["java", "--version"], check=True, capture_output=True).stdout.decode()
             version_match = re.search(r"(?:openjdk|java) (\d+)", java_output)
             java_version = int(version_match.group(1)) if version_match else 0
@@ -1255,7 +1243,6 @@
         except (FileNotFoundError, subprocess.CalledProcessError, AssertionError):
             cmd = (["sudo"] if is_sudo_available() else []) + ["apt", "install", "-y", "default-jre"]
             subprocess.run(cmd, check=True)
->>>>>>> 63b4f884
 
         def representative_dataset_gen(dataloader=self.get_int8_calibration_dataloader(prefix)):
             for batch in dataloader:
