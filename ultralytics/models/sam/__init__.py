--- conflicted
+++ resolved
@@ -1,13 +1,8 @@
 # Ultralytics 🚀 AGPL-3.0 License - https://ultralytics.com/license
 
 from .model import SAM
-<<<<<<< HEAD
 from .predict import Predictor, SAM2Predictor, SAM2VideoPredictor
 from .di_predict import SAM2DynamicInteractivePredictor
-
-__all__ = "SAM", "Predictor", "SAM2Predictor", "SAM2VideoPredictor","SAM2DynamicInteractivePredictor"  # tuple or list of exportable items
-=======
-from .predict import Predictor, SAM2DynamicInteractivePredictor, SAM2Predictor, SAM2VideoPredictor
 
 __all__ = (
     "SAM",
@@ -15,5 +10,4 @@
     "SAM2Predictor",
     "SAM2VideoPredictor",
     "SAM2DynamicInteractivePredictor",
-)  # tuple or list of exportable items
->>>>>>> c98f57d3
+)  # tuple or list of exportable items