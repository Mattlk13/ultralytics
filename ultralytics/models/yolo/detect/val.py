# Ultralytics 🚀 AGPL-3.0 License - https://ultralytics.com/license

from __future__ import annotations

import os
from pathlib import Path
from typing import Any

import numpy as np
import torch

from ultralytics.data import build_dataloader, build_yolo_dataset, converter
from ultralytics.engine.validator import BaseValidator
from ultralytics.utils import LOGGER, nms, ops
from ultralytics.utils.checks import check_requirements
from ultralytics.utils.metrics import ConfusionMatrix, DetMetrics, box_iou
from ultralytics.utils.plotting import plot_images


class DetectionValidator(BaseValidator):
    """
    A class extending the BaseValidator class for validation based on a detection model.

    This class implements validation functionality specific to object detection tasks, including metrics calculation,
    prediction processing, and visualization of results.

    Attributes:
        is_coco (bool): Whether the dataset is COCO.
        is_lvis (bool): Whether the dataset is LVIS.
        class_map (list[int]): Mapping from model class indices to dataset class indices.
        metrics (DetMetrics): Object detection metrics calculator.
        iouv (torch.Tensor): IoU thresholds for mAP calculation.
        niou (int): Number of IoU thresholds.
        lb (list[Any]): List for storing ground truth labels for hybrid saving.
        jdict (list[dict[str, Any]]): List for storing JSON detection results.
        stats (dict[str, list[torch.Tensor]]): Dictionary for storing statistics during validation.

    Examples:
        >>> from ultralytics.models.yolo.detect import DetectionValidator
        >>> args = dict(model="yolo11n.pt", data="coco8.yaml")
        >>> validator = DetectionValidator(args=args)
        >>> validator()
    """

    def __init__(self, dataloader=None, save_dir=None, args=None, _callbacks=None) -> None:
        """
        Initialize detection validator with necessary variables and settings.

        Args:
            dataloader (torch.utils.data.DataLoader, optional): Dataloader to use for validation.
            save_dir (Path, optional): Directory to save results.
            args (dict[str, Any], optional): Arguments for the validator.
            _callbacks (list[Any], optional): List of callback functions.
        """
        super().__init__(dataloader, save_dir, args, _callbacks)
        self.is_coco = False
        self.is_lvis = False
        self.class_map = None
        self.args.task = "detect"
        self.iouv = torch.linspace(0.5, 0.95, 10)  # IoU vector for mAP@0.5:0.95
        self.niou = self.iouv.numel()
        self.metrics = DetMetrics()

    def preprocess(self, batch: dict[str, Any]) -> dict[str, Any]:
        """
        Preprocess batch of images for YOLO validation.

        Args:
            batch (dict[str, Any]): Batch containing images and annotations.

        Returns:
            (dict[str, Any]): Preprocessed batch.
        """
        for k, v in batch.items():
            if isinstance(v, torch.Tensor):
                batch[k] = v.to(self.device, non_blocking=True)
        batch["img"] = (batch["img"].half() if self.args.half else batch["img"].float()) / 255
        return batch

    def init_metrics(self, model: torch.nn.Module) -> None:
        """
        Initialize evaluation metrics for YOLO detection validation.

        Args:
            model (torch.nn.Module): Model to validate.
        """
        val = self.data.get(self.args.split, "")  # validation path
        self.is_coco = (
            isinstance(val, str)
            and "coco" in val
            and (val.endswith(f"{os.sep}val2017.txt") or val.endswith(f"{os.sep}test-dev2017.txt"))
        )  # is COCO
        self.is_lvis = isinstance(val, str) and "lvis" in val and not self.is_coco  # is LVIS
        self.class_map = converter.coco80_to_coco91_class() if self.is_coco else list(range(1, len(model.names) + 1))
        self.args.save_json |= self.args.val and (self.is_coco or self.is_lvis) and not self.training  # run final val
        self.names = model.names
        self.nc = len(model.names)
        self.end2end = getattr(model, "end2end", False)
        self.seen = 0
        self.jdict = []
        self.metrics.names = model.names
        self.confusion_matrix = ConfusionMatrix(names=model.names, save_matches=self.args.plots and self.args.visualize)

    def get_desc(self) -> str:
        """Return a formatted string summarizing class metrics of YOLO model."""
        return ("%22s" + "%11s" * 6) % ("Class", "Images", "Instances", "Box(P", "R", "mAP50", "mAP50-95)")

    def postprocess(self, preds: torch.Tensor) -> list[dict[str, torch.Tensor]]:
        """
        Apply Non-maximum suppression to prediction outputs.

        Args:
            preds (torch.Tensor): Raw predictions from the model.

        Returns:
            (list[dict[str, torch.Tensor]]): Processed predictions after NMS, where each dict contains
                'bboxes', 'conf', 'cls', and 'extra' tensors.
        """
        outputs = nms.non_max_suppression(
            preds,
            self.args.conf,
            self.args.iou,
            nc=0 if self.args.task == "detect" else self.nc,
            multi_label=True,
            agnostic=self.args.single_cls or self.args.agnostic_nms,
            max_det=self.args.max_det,
            end2end=self.end2end,
            rotated=self.args.task == "obb",
        )
        return [{"bboxes": x[:, :4], "conf": x[:, 4], "cls": x[:, 5], "extra": x[:, 6:]} for x in outputs]

    def _prepare_batch(self, si: int, batch: dict[str, Any]) -> dict[str, Any]:
        """
        Prepare a batch of images and annotations for validation.

        Args:
            si (int): Batch index.
            batch (dict[str, Any]): Batch data containing images and annotations.

        Returns:
            (dict[str, Any]): Prepared batch with processed annotations.
        """
        idx = batch["batch_idx"] == si
        cls = batch["cls"][idx].squeeze(-1)
        bbox = batch["bboxes"][idx]
        ori_shape = batch["ori_shape"][si]
        imgsz = batch["img"].shape[2:]
        ratio_pad = batch["ratio_pad"][si]
<<<<<<< HEAD
        if len(cls):
            bbox = ops.xywh2xyxy(bbox) * torch.tensor(imgsz, device=bbox.device)[[1, 0, 1, 0]]  # target boxes
=======
        if cls.shape[0]:
            bbox = ops.xywh2xyxy(bbox) * torch.tensor(imgsz, device=self.device)[[1, 0, 1, 0]]  # target boxes
>>>>>>> 9e372fc1
        return {
            "cls": cls,
            "bboxes": bbox,
            "ori_shape": ori_shape,
            "imgsz": imgsz,
            "ratio_pad": ratio_pad,
            "im_file": batch["im_file"][si],
        }

    def _prepare_pred(self, pred: dict[str, torch.Tensor]) -> dict[str, torch.Tensor]:
        """
        Prepare predictions for evaluation against ground truth.

        Args:
            pred (dict[str, torch.Tensor]): Post-processed predictions from the model.

        Returns:
            (dict[str, torch.Tensor]): Prepared predictions in native space.
        """
        if self.args.single_cls:
            pred["cls"] *= 0
        return pred

    def update_metrics(self, preds: list[dict[str, torch.Tensor]], batch: dict[str, Any]) -> None:
        """
        Update metrics with new predictions and ground truth.

        Args:
            preds (list[dict[str, torch.Tensor]]): List of predictions from the model.
            batch (dict[str, Any]): Batch data containing ground truth.
        """
        for si, pred in enumerate(preds):
            self.seen += 1
            pbatch = self._prepare_batch(si, batch)
            predn = self._prepare_pred(pred)

            cls = pbatch["cls"].cpu().numpy()
            no_pred = predn["cls"].shape[0] == 0
            self.metrics.update_stats(
                {
                    **self._process_batch(predn, pbatch),
                    "target_cls": cls,
                    "target_img": np.unique(cls),
                    "conf": np.zeros(0) if no_pred else predn["conf"].cpu().numpy(),
                    "pred_cls": np.zeros(0) if no_pred else predn["cls"].cpu().numpy(),
                }
            )
            # Evaluate
            if self.args.plots:
                self.confusion_matrix.process_batch(predn, pbatch, conf=self.args.conf)
                if self.args.visualize:
                    self.confusion_matrix.plot_matches(batch["img"][si], pbatch["im_file"], self.save_dir)

            if no_pred:
                continue

            # Save
            if self.args.save_json or self.args.save_txt:
                predn_scaled = self.scale_preds(predn, pbatch)
            if self.args.save_json:
                self.pred_to_json(predn_scaled, pbatch)
            if self.args.save_txt:
                self.save_one_txt(
                    predn_scaled,
                    self.args.save_conf,
                    pbatch["ori_shape"],
                    self.save_dir / "labels" / f"{Path(pbatch['im_file']).stem}.txt",
                )

    def finalize_metrics(self) -> None:
        """Set final values for metrics speed and confusion matrix."""
        if self.args.plots:
            for normalize in True, False:
                self.confusion_matrix.plot(save_dir=self.save_dir, normalize=normalize, on_plot=self.on_plot)
        self.metrics.speed = self.speed
        self.metrics.confusion_matrix = self.confusion_matrix
        self.metrics.save_dir = self.save_dir

    def get_stats(self) -> dict[str, Any]:
        """
        Calculate and return metrics statistics.

        Returns:
            (dict[str, Any]): Dictionary containing metrics results.
        """
        self.metrics.process(save_dir=self.save_dir, plot=self.args.plots, on_plot=self.on_plot)
        self.metrics.clear_stats()
        return self.metrics.results_dict

    def print_results(self) -> None:
        """Print training/validation set metrics per class."""
        pf = "%22s" + "%11i" * 2 + "%11.3g" * len(self.metrics.keys)  # print format
        LOGGER.info(pf % ("all", self.seen, self.metrics.nt_per_class.sum(), *self.metrics.mean_results()))
        if self.metrics.nt_per_class.sum() == 0:
            LOGGER.warning(f"no labels found in {self.args.task} set, can not compute metrics without labels")

        # Print results per class
        if self.args.verbose and not self.training and self.nc > 1 and len(self.metrics.stats):
            for i, c in enumerate(self.metrics.ap_class_index):
                LOGGER.info(
                    pf
                    % (
                        self.names[c],
                        self.metrics.nt_per_image[c],
                        self.metrics.nt_per_class[c],
                        *self.metrics.class_result(i),
                    )
                )

    def _process_batch(self, preds: dict[str, torch.Tensor], batch: dict[str, Any]) -> dict[str, np.ndarray]:
        """
        Return correct prediction matrix.

        Args:
            preds (dict[str, torch.Tensor]): Dictionary containing prediction data with 'bboxes' and 'cls' keys.
            batch (dict[str, Any]): Batch dictionary containing ground truth data with 'bboxes' and 'cls' keys.

        Returns:
            (dict[str, np.ndarray]): Dictionary containing 'tp' key with correct prediction matrix of shape (N, 10) for 10 IoU levels.
        """
        if batch["cls"].shape[0] == 0 or preds["cls"].shape[0] == 0:
            return {"tp": np.zeros((preds["cls"].shape[0], self.niou), dtype=bool)}
        iou = box_iou(batch["bboxes"], preds["bboxes"])
        return {"tp": self.match_predictions(preds["cls"], batch["cls"], iou).cpu().numpy()}

    def build_dataset(self, img_path: str, mode: str = "val", batch: int | None = None) -> torch.utils.data.Dataset:
        """
        Build YOLO Dataset.

        Args:
            img_path (str): Path to the folder containing images.
            mode (str): `train` mode or `val` mode, users are able to customize different augmentations for each mode.
            batch (int, optional): Size of batches, this is for `rect`.

        Returns:
            (Dataset): YOLO dataset.
        """
        return build_yolo_dataset(self.args, img_path, batch, self.data, mode=mode, stride=self.stride)

    def get_dataloader(self, dataset_path: str, batch_size: int) -> torch.utils.data.DataLoader:
        """
        Construct and return dataloader.

        Args:
            dataset_path (str): Path to the dataset.
            batch_size (int): Size of each batch.

        Returns:
            (torch.utils.data.DataLoader): Dataloader for validation.
        """
        dataset = self.build_dataset(dataset_path, batch=batch_size, mode="val")
        return build_dataloader(
            dataset, batch_size, self.args.workers, shuffle=False, rank=-1, drop_last=self.args.compile
        )

    def plot_val_samples(self, batch: dict[str, Any], ni: int) -> None:
        """
        Plot validation image samples.

        Args:
            batch (dict[str, Any]): Batch containing images and annotations.
            ni (int): Batch index.
        """
        plot_images(
            labels=batch,
            paths=batch["im_file"],
            fname=self.save_dir / f"val_batch{ni}_labels.jpg",
            names=self.names,
            on_plot=self.on_plot,
        )

    def plot_predictions(
        self, batch: dict[str, Any], preds: list[dict[str, torch.Tensor]], ni: int, max_det: int | None = None
    ) -> None:
        """
        Plot predicted bounding boxes on input images and save the result.

        Args:
            batch (dict[str, Any]): Batch containing images and annotations.
            preds (list[dict[str, torch.Tensor]]): List of predictions from the model.
            ni (int): Batch index.
            max_det (Optional[int]): Maximum number of detections to plot.
        """
        # TODO: optimize this
        for i, pred in enumerate(preds):
            pred["batch_idx"] = torch.ones_like(pred["conf"]) * i  # add batch index to predictions
        keys = preds[0].keys()
        max_det = max_det or self.args.max_det
        batched_preds = {k: torch.cat([x[k][:max_det] for x in preds], dim=0) for k in keys}
        # TODO: fix this
        batched_preds["bboxes"][:, :4] = ops.xyxy2xywh(batched_preds["bboxes"][:, :4])  # convert to xywh format
        plot_images(
            images=batch["img"],
            labels=batched_preds,
            paths=batch["im_file"],
            fname=self.save_dir / f"val_batch{ni}_pred.jpg",
            names=self.names,
            on_plot=self.on_plot,
        )  # pred

    def save_one_txt(self, predn: dict[str, torch.Tensor], save_conf: bool, shape: tuple[int, int], file: Path) -> None:
        """
        Save YOLO detections to a txt file in normalized coordinates in a specific format.

        Args:
            predn (dict[str, torch.Tensor]): Dictionary containing predictions with keys 'bboxes', 'conf', and 'cls'.
            save_conf (bool): Whether to save confidence scores.
            shape (tuple[int, int]): Shape of the original image (height, width).
            file (Path): File path to save the detections.
        """
        from ultralytics.engine.results import Results

        Results(
            np.zeros((shape[0], shape[1]), dtype=np.uint8),
            path=None,
            names=self.names,
            boxes=torch.cat([predn["bboxes"], predn["conf"].unsqueeze(-1), predn["cls"].unsqueeze(-1)], dim=1),
        ).save_txt(file, save_conf=save_conf)

    def pred_to_json(self, predn: dict[str, torch.Tensor], pbatch: dict[str, Any]) -> None:
        """
        Serialize YOLO predictions to COCO json format.

        Args:
            predn (dict[str, torch.Tensor]): Predictions dictionary containing 'bboxes', 'conf', and 'cls' keys
                with bounding box coordinates, confidence scores, and class predictions.
            pbatch (dict[str, Any]): Batch dictionary containing 'imgsz', 'ori_shape', 'ratio_pad', and 'im_file'.

        Examples:
             >>> result = {
             ...     "image_id": 42,
             ...     "file_name": "42.jpg",
             ...     "category_id": 18,
             ...     "bbox": [258.15, 41.29, 348.26, 243.78],
             ...     "score": 0.236,
             ... }
        """
        path = Path(pbatch["im_file"])
        stem = path.stem
        image_id = int(stem) if stem.isnumeric() else stem
        box = ops.xyxy2xywh(predn["bboxes"])  # xywh
        box[:, :2] -= box[:, 2:] / 2  # xy center to top-left corner
        for b, s, c in zip(box.tolist(), predn["conf"].tolist(), predn["cls"].tolist()):
            self.jdict.append(
                {
                    "image_id": image_id,
                    "file_name": path.name,
                    "category_id": self.class_map[int(c)],
                    "bbox": [round(x, 3) for x in b],
                    "score": round(s, 5),
                }
            )

    def scale_preds(self, predn: dict[str, torch.Tensor], pbatch: dict[str, Any]) -> dict[str, torch.Tensor]:
        """Scales predictions to the original image size."""
        return {
            **predn,
            "bboxes": ops.scale_boxes(
                pbatch["imgsz"],
                predn["bboxes"].clone(),
                pbatch["ori_shape"],
                ratio_pad=pbatch["ratio_pad"],
            ),
        }

    def eval_json(self, stats: dict[str, Any]) -> dict[str, Any]:
        """
        Evaluate YOLO output in JSON format and return performance statistics.

        Args:
            stats (dict[str, Any]): Current statistics dictionary.

        Returns:
            (dict[str, Any]): Updated statistics dictionary with COCO/LVIS evaluation results.
        """
        pred_json = self.save_dir / "predictions.json"  # predictions
        anno_json = (
            self.data["path"]
            / "annotations"
            / ("instances_val2017.json" if self.is_coco else f"lvis_v1_{self.args.split}.json")
        )  # annotations
        return self.coco_evaluate(stats, pred_json, anno_json)

    def coco_evaluate(
        self,
        stats: dict[str, Any],
        pred_json: str,
        anno_json: str,
        iou_types: str | list[str] = "bbox",
        suffix: str | list[str] = "Box",
    ) -> dict[str, Any]:
        """
        Evaluate COCO/LVIS metrics using faster-coco-eval library.

        Performs evaluation using the faster-coco-eval library to compute mAP metrics
        for object detection. Updates the provided stats dictionary with computed metrics
        including mAP50, mAP50-95, and LVIS-specific metrics if applicable.

        Args:
            stats (dict[str, Any]): Dictionary to store computed metrics and statistics.
            pred_json (str | Path]): Path to JSON file containing predictions in COCO format.
            anno_json (str | Path]): Path to JSON file containing ground truth annotations in COCO format.
            iou_types (str | list[str]]): IoU type(s) for evaluation. Can be single string or list of strings.
                Common values include "bbox", "segm", "keypoints". Defaults to "bbox".
            suffix (str | list[str]]): Suffix to append to metric names in stats dictionary. Should correspond
                to iou_types if multiple types provided. Defaults to "Box".

        Returns:
            (dict[str, Any]): Updated stats dictionary containing the computed COCO/LVIS evaluation metrics.
        """
        if self.args.save_json and (self.is_coco or self.is_lvis) and len(self.jdict):
            LOGGER.info(f"\nEvaluating faster-coco-eval mAP using {pred_json} and {anno_json}...")
            try:
                for x in pred_json, anno_json:
                    assert x.is_file(), f"{x} file not found"
                iou_types = [iou_types] if isinstance(iou_types, str) else iou_types
                suffix = [suffix] if isinstance(suffix, str) else suffix
                check_requirements("faster-coco-eval>=1.6.7")
                from faster_coco_eval import COCO, COCOeval_faster

                anno = COCO(anno_json)
                pred = anno.loadRes(pred_json)
                for i, iou_type in enumerate(iou_types):
                    val = COCOeval_faster(
                        anno, pred, iouType=iou_type, lvis_style=self.is_lvis, print_function=LOGGER.info
                    )
                    val.params.imgIds = [int(Path(x).stem) for x in self.dataloader.dataset.im_files]  # images to eval
                    val.evaluate()
                    val.accumulate()
                    val.summarize()

                    # update mAP50-95 and mAP50
                    stats[f"metrics/mAP50({suffix[i][0]})"] = val.stats_as_dict["AP_50"]
                    stats[f"metrics/mAP50-95({suffix[i][0]})"] = val.stats_as_dict["AP_all"]

                    if self.is_lvis:
                        stats[f"metrics/APr({suffix[i][0]})"] = val.stats_as_dict["APr"]
                        stats[f"metrics/APc({suffix[i][0]})"] = val.stats_as_dict["APc"]
                        stats[f"metrics/APf({suffix[i][0]})"] = val.stats_as_dict["APf"]

                if self.is_lvis:
                    stats["fitness"] = stats["metrics/mAP50-95(B)"]  # always use box mAP50-95 for fitness
            except Exception as e:
                LOGGER.warning(f"faster-coco-eval unable to run: {e}")
        return stats<|MERGE_RESOLUTION|>--- conflicted
+++ resolved
@@ -146,13 +146,8 @@
         ori_shape = batch["ori_shape"][si]
         imgsz = batch["img"].shape[2:]
         ratio_pad = batch["ratio_pad"][si]
-<<<<<<< HEAD
-        if len(cls):
+        if cls.shape[0]:
             bbox = ops.xywh2xyxy(bbox) * torch.tensor(imgsz, device=bbox.device)[[1, 0, 1, 0]]  # target boxes
-=======
-        if cls.shape[0]:
-            bbox = ops.xywh2xyxy(bbox) * torch.tensor(imgsz, device=self.device)[[1, 0, 1, 0]]  # target boxes
->>>>>>> 9e372fc1
         return {
             "cls": cls,
             "bboxes": bbox,
