# Ultralytics YOLO 🚀, AGPL-3.0 license
"""Model head modules."""

import math

import torch
import torch.nn as nn
from torch.nn.init import constant_, xavier_uniform_

from ultralytics.utils.tal import TORCH_1_10, dist2bbox, dist2rbox, make_anchors
from .block import DFL, BNContrastiveHead, ContrastiveHead, Proto
from .conv import Conv, DWConv
from .transformer import MLP, DeformableTransformerDecoder, DeformableTransformerDecoderLayer
from .utils import bias_init_with_prob, linear_init

__all__ = "Detect", "Segment", "Pose", "Classify", "OBB", "RTDETRDecoder"


class Detect(nn.Module):
    """YOLOv8 Detect head for detection models."""

    dynamic = False  # force grid reconstruction
    export = False  # export mode
    shape = None
    anchors = torch.empty(0)  # init
    strides = torch.empty(0)  # init

    def __init__(self, nc=80, reg_max=16, reg_scale=1, ch=()):
        """Initializes the YOLOv8 detection layer with specified number of classes and channels."""
        super().__init__()
        self.nc = nc  # number of classes
        self.nl = len(ch)  # number of detection layers
        self.reg_max = reg_max  # DFL channels (ch[0] // 16 to scale 4/8/12/16/20 for n/s/m/l/x)
        self.reg_scale = reg_scale
        self.no = nc + self.reg_max * 4  # number of outputs per anchor
        self.stride = torch.zeros(self.nl)  # strides computed during build
        c2, c3 = max((16, ch[0] // 4, self.reg_max * 4)), max(ch[0], min(self.nc, 100))  # channels
        self.cv2 = nn.ModuleList(
            nn.Sequential(Conv(x, c2, 3), Conv(c2, c2, 3), nn.Conv2d(c2, 4 * self.reg_max, 1)) for x in ch
        )
        # self.cv2 = nn.ModuleList(
        #     nn.Sequential(
        #         nn.Sequential(DWConv(x, x, 3), Conv(x, c3, 1)),
        #         nn.Sequential(DWConv(c3, c3, 3), Conv(c3, c3, 1)),
        #         nn.Conv2d(c3, 4 * self.reg_max, 1),
        #     )
        #     for x in ch
        # )
        # self.cv3 = nn.ModuleList(nn.Sequential(Conv(x, c3, 3), Conv(c3, c3, 3), nn.Conv2d(c3, self.nc, 1)) for x in ch)
        self.cv3 = nn.ModuleList(
            nn.Sequential(
                nn.Sequential(DWConv(x, x, 3), Conv(x, c3, 1)),
                nn.Sequential(DWConv(c3, c3, 3), Conv(c3, c3, 1)),
                nn.Conv2d(c3, self.nc, 1),
            )
            for x in ch
        )
<<<<<<< HEAD
        self.dfl = DFL(self.reg_max, self.reg_scale) if self.reg_max > 1 else nn.Identity()
=======
        self.dfl = DFL(self.reg_max) if self.reg_max > 1 else nn.Identity()
        self.cv4 = nn.ModuleList(
            nn.Sequential(
                nn.Conv2d(4 * self.reg_max, 1, 1),
                nn.Sigmoid(),
            )
            for _ in ch
        )
        self.dfl = DFL(self.reg_max) if self.reg_max > 1 else nn.Identity()
>>>>>>> 99145000

    def forward(self, x):
        """Concatenates and returns predicted bounding boxes and class probabilities."""
        for i in range(self.nl):
            box = self.cv2[i](x[i])
            cls = self.cv3[i](x[i])
            conf = self.cv4[i](box)
            x[i] = torch.cat((box, cls * conf), 1)
        if self.training:  # Training path
            return x

        # Inference path
        shape = x[0].shape  # BCHW
        x_cat = torch.cat([xi.view(shape[0], self.no, -1) for xi in x], 2)
        if self.dynamic or self.shape != shape:
            self.anchors, self.strides = (x.transpose(0, 1) for x in make_anchors(x, self.stride, 0.5))
            self.shape = shape

        if self.export and self.format in {"saved_model", "pb", "tflite", "edgetpu", "tfjs"}:  # avoid TF FlexSplitV ops
            box = x_cat[:, : self.reg_max * 4]
            cls = x_cat[:, self.reg_max * 4 :]
        else:
            box, cls = x_cat.split((self.reg_max * 4, self.nc), 1)

        if self.export and self.format in {"tflite", "edgetpu"}:
            # Precompute normalization factor to increase numerical stability
            # See https://github.com/ultralytics/ultralytics/issues/7371
            grid_h = shape[2]
            grid_w = shape[3]
            grid_size = torch.tensor([grid_w, grid_h, grid_w, grid_h], device=box.device).reshape(1, 4, 1)
            norm = self.strides / (self.stride[0] * grid_size)
            dbox = self.decode_bboxes(self.dfl(box) * norm, self.anchors.unsqueeze(0) * norm[:, :2])
        else:
            dbox = self.decode_bboxes(self.dfl(box), self.anchors.unsqueeze(0)) * self.strides

        y = torch.cat((dbox, cls.sigmoid()), 1)
        return y if self.export else (y, x)

    def bias_init(self):
        """Initialize Detect() biases, WARNING: requires stride availability."""
        m = self  # self.model[-1]  # Detect() module
        # cf = torch.bincount(torch.tensor(np.concatenate(dataset.labels, 0)[:, 0]).long(), minlength=nc) + 1
        # ncf = math.log(0.6 / (m.nc - 0.999999)) if cf is None else torch.log(cf / cf.sum())  # nominal class frequency
        for a, b, c, s in zip(m.cv2, m.cv3, m.cv4, m.stride):  # from
            a[-1].bias.data[:] = 1.0  # box
            b[-1].bias.data[: m.nc] = math.log(5 / m.nc / (640 / s) ** 2)  # cls (.01 objects, 80 classes, 640 img)
            c[0].bias.data[:] = 2.0

    def decode_bboxes(self, bboxes, anchors):
        """Decode bounding boxes."""
        return dist2bbox(bboxes, anchors, xywh=True, dim=1)


class DetectNew(nn.Module):
    """YOLOv8 Detect head for detection models."""

    dynamic = False  # force grid reconstruction
    export = False  # export mode
    shape = None
    anchors = torch.empty(0)  # init
    strides = torch.empty(0)  # init

    def __init__(self, nc=80, ch=()):  # detection layer
        super().__init__()
        self.nc = nc  # number of classes
        self.nl = len(ch)  # number of detection layers
        self.reg_max = 16  # DFL channels (ch[0] // 16 to scale 4/8/12/16/20 for n/s/m/l/x)
        self.no = nc + self.reg_max * 4  # number of outputs per anchor
        self.stride = torch.zeros(self.nl)  # strides computed during build
        c2, c3 = max((16, ch[0] // 4, self.reg_max * 4)), max(ch[0], min(self.nc, 100))  # channels
        c23 = (c2 + c3) // 2 * 2
        self.cv23 = nn.ModuleList(
            nn.Sequential(Conv(x, c23, 3, g=2), Conv(c23, c23, 3, g=2), nn.Conv2d(c23, self.no, 1)) for x in ch
        )
        # self.cv23 = nn.ModuleList(
        #     nn.Sequential(Conv(x, c23, 3, g=2),
        #                   Conv(c23, c23, 3, g=2),
        #                   ConvSplit(c23, c2_list=[4 * self.reg_max, self.nc], k=(1, 1))) for x in ch)

        self.dfl = DFL(self.reg_max) if self.reg_max > 1 else nn.Identity()

    def forward(self, x):
        """Concatenates and returns predicted bounding boxes and class probabilities."""
        shape = x[0].shape  # BCHW
        for i in range(self.nl):
            x[i] = self.cv23[i](x[i])
        if self.training:
            return x
        elif self.dynamic or self.shape != shape:
            self.anchors, self.strides = (x.transpose(0, 1) for x in make_anchors(x, self.stride, 0.5))
            self.shape = shape

        x_cat = torch.cat([xi.view(shape[0], self.no, -1) for xi in x], 2)
        if self.export and self.format in ("saved_model", "pb", "tflite", "edgetpu", "tfjs"):  # avoid TF FlexSplitV ops
            box = x_cat[:, : self.reg_max * 4]
            cls = x_cat[:, self.reg_max * 4 :]
        else:
            box, cls = x_cat.split((self.reg_max * 4, self.nc), 1)
        dbox = dist2bbox(self.dfl(box), self.anchors.unsqueeze(0), xywh=True, dim=1) * self.strides
        y = torch.cat((dbox, cls.sigmoid()), 1)
        return y if self.export else (y, x)

    def bias_init(self):
        """Initialize Detect() biases, WARNING: requires stride availability."""
        m = self  # self.model[-1]  # Detect() module
        # cf = torch.bincount(torch.tensor(np.concatenate(dataset.labels, 0)[:, 0]).long(), minlength=nc) + 1
        # ncf = math.log(0.6 / (m.nc - 0.999999)) if cf is None else torch.log(cf / cf.sum())  # nominal class frequency
        n = 4 * m.reg_max  # number of box channels
        for a, s in zip(m.cv23, m.stride):  # from
            a[-1].bias.data[:n] = 0.0  # box
            a[-1].bias.data[n : n + m.nc] = math.log(
                5 / m.nc / (640 / s) ** 2
            )  # cls (.01 objects, 80 classes, 640 img)


class Segment(Detect):
    """YOLOv8 Segment head for segmentation models."""

    def __init__(self, nc=80, nm=32, npr=256, ch=()):
        """Initialize the YOLO model attributes such as the number of masks, prototypes, and the convolution layers."""
        super().__init__(nc, ch)
        self.nm = nm  # number of masks
        self.npr = npr  # number of protos
        self.proto = Proto(ch[0], self.npr, self.nm)  # protos
        self.detect = Detect.forward

        c4 = max(ch[0] // 4, self.nm)
        self.cv4 = nn.ModuleList(nn.Sequential(Conv(x, c4, 3), Conv(c4, c4, 3), nn.Conv2d(c4, self.nm, 1)) for x in ch)

    def forward(self, x):
        """Return model outputs and mask coefficients if training, otherwise return outputs and mask coefficients."""
        p = self.proto(x[0])  # mask protos
        bs = p.shape[0]  # batch size

        mc = torch.cat([self.cv4[i](x[i]).view(bs, self.nm, -1) for i in range(self.nl)], 2)  # mask coefficients
        x = self.detect(self, x)
        if self.training:
            return x, mc, p
        return (torch.cat([x, mc], 1), p) if self.export else (torch.cat([x[0], mc], 1), (x[1], mc, p))


class OBB(Detect):
    """YOLOv8 OBB detection head for detection with rotation models."""

    def __init__(self, nc=80, ne=1, ch=()):
        """Initialize OBB with number of classes `nc` and layer channels `ch`."""
        super().__init__(nc, ch)
        self.ne = ne  # number of extra parameters
        self.detect = Detect.forward

        c4 = max(ch[0] // 4, self.ne)
        self.cv4 = nn.ModuleList(nn.Sequential(Conv(x, c4, 3), Conv(c4, c4, 3), nn.Conv2d(c4, self.ne, 1)) for x in ch)

    def forward(self, x):
        """Concatenates and returns predicted bounding boxes and class probabilities."""
        bs = x[0].shape[0]  # batch size
        angle = torch.cat([self.cv4[i](x[i]).view(bs, self.ne, -1) for i in range(self.nl)], 2)  # OBB theta logits
        # NOTE: set `angle` as an attribute so that `decode_bboxes` could use it.
        angle = (angle.sigmoid() - 0.25) * math.pi  # [-pi/4, 3pi/4]
        # angle = angle.sigmoid() * math.pi / 2  # [0, pi/2]
        if not self.training:
            self.angle = angle
        x = self.detect(self, x)
        if self.training:
            return x, angle
        return torch.cat([x, angle], 1) if self.export else (torch.cat([x[0], angle], 1), (x[1], angle))

    def decode_bboxes(self, bboxes, anchors):
        """Decode rotated bounding boxes."""
        return dist2rbox(bboxes, self.angle, anchors, dim=1)


class Pose(Detect):
    """YOLOv8 Pose head for keypoints models."""

    def __init__(self, nc=80, kpt_shape=(17, 3), ch=()):
        """Initialize YOLO network with default parameters and Convolutional Layers."""
        super().__init__(nc, ch)
        self.kpt_shape = kpt_shape  # number of keypoints, number of dims (2 for x,y or 3 for x,y,visible)
        self.nk = kpt_shape[0] * kpt_shape[1]  # number of keypoints total
        self.detect = Detect.forward

        c4 = max(ch[0] // 4, self.nk)
        self.cv4 = nn.ModuleList(nn.Sequential(Conv(x, c4, 3), Conv(c4, c4, 3), nn.Conv2d(c4, self.nk, 1)) for x in ch)

    def forward(self, x):
        """Perform forward pass through YOLO model and return predictions."""
        bs = x[0].shape[0]  # batch size
        kpt = torch.cat([self.cv4[i](x[i]).view(bs, self.nk, -1) for i in range(self.nl)], -1)  # (bs, 17*3, h*w)
        x = self.detect(self, x)
        if self.training:
            return x, kpt
        pred_kpt = self.kpts_decode(bs, kpt)
        return torch.cat([x, pred_kpt], 1) if self.export else (torch.cat([x[0], pred_kpt], 1), (x[1], kpt))

    def kpts_decode(self, bs, kpts):
        """Decodes keypoints."""
        ndim = self.kpt_shape[1]
        if self.export:  # required for TFLite export to avoid 'PLACEHOLDER_FOR_GREATER_OP_CODES' bug
            y = kpts.view(bs, *self.kpt_shape, -1)
            a = (y[:, :, :2] * 2.0 + (self.anchors - 0.5)) * self.strides
            if ndim == 3:
                a = torch.cat((a, y[:, :, 2:3].sigmoid()), 2)
            return a.view(bs, self.nk, -1)
        else:
            y = kpts.clone()
            if ndim == 3:
                y[:, 2::3] = y[:, 2::3].sigmoid()  # sigmoid (WARNING: inplace .sigmoid_() Apple MPS bug)
            y[:, 0::ndim] = (y[:, 0::ndim] * 2.0 + (self.anchors[0] - 0.5)) * self.strides
            y[:, 1::ndim] = (y[:, 1::ndim] * 2.0 + (self.anchors[1] - 0.5)) * self.strides
            return y


class Classify(nn.Module):
    """YOLOv8 classification head, i.e. x(b,c1,20,20) to x(b,c2)."""

    def __init__(self, c1, c2, k=1, s=1, p=None, g=1):
        """Initializes YOLOv8 classification head with specified input and output channels, kernel size, stride,
        padding, and groups.
        """
        super().__init__()
        c_ = 1280  # efficientnet_b0 size
        self.conv = Conv(c1, c_, k, s, p, g)
        self.pool = nn.AdaptiveAvgPool2d(1)  # to x(b,c_,1,1)
        self.drop = nn.Dropout(p=0.0, inplace=True)
        self.linear = nn.Linear(c_, c2)  # to x(b,c2)

    def forward(self, x):
        """Performs a forward pass of the YOLO model on input image data."""
        if isinstance(x, list):
            x = torch.cat(x, 1)
        x = self.linear(self.drop(self.pool(self.conv(x)).flatten(1)))
        return x if self.training else x.softmax(1)


class WorldDetect(Detect):
    def __init__(self, nc=80, embed=512, with_bn=False, ch=()):
        """Initialize YOLOv8 detection layer with nc classes and layer channels ch."""
        super().__init__(nc, ch)
        c3 = max(ch[0], min(self.nc, 100))
        self.cv3 = nn.ModuleList(nn.Sequential(Conv(x, c3, 3), Conv(c3, c3, 3), nn.Conv2d(c3, embed, 1)) for x in ch)
        self.cv4 = nn.ModuleList(BNContrastiveHead(embed) if with_bn else ContrastiveHead() for _ in ch)

    def forward(self, x, text):
        """Concatenates and returns predicted bounding boxes and class probabilities."""
        for i in range(self.nl):
            x[i] = torch.cat((self.cv2[i](x[i]), self.cv4[i](self.cv3[i](x[i]), text)), 1)
        if self.training:
            return x

        # Inference path
        shape = x[0].shape  # BCHW
        x_cat = torch.cat([xi.view(shape[0], self.nc + self.reg_max * 4, -1) for xi in x], 2)
        if self.dynamic or self.shape != shape:
            self.anchors, self.strides = (x.transpose(0, 1) for x in make_anchors(x, self.stride, 0.5))
            self.shape = shape

        if self.export and self.format in {"saved_model", "pb", "tflite", "edgetpu", "tfjs"}:  # avoid TF FlexSplitV ops
            box = x_cat[:, : self.reg_max * 4]
            cls = x_cat[:, self.reg_max * 4 :]
        else:
            box, cls = x_cat.split((self.reg_max * 4, self.nc), 1)

        if self.export and self.format in {"tflite", "edgetpu"}:
            # Precompute normalization factor to increase numerical stability
            # See https://github.com/ultralytics/ultralytics/issues/7371
            grid_h = shape[2]
            grid_w = shape[3]
            grid_size = torch.tensor([grid_w, grid_h, grid_w, grid_h], device=box.device).reshape(1, 4, 1)
            norm = self.strides / (self.stride[0] * grid_size)
            dbox = self.decode_bboxes(self.dfl(box) * norm, self.anchors.unsqueeze(0) * norm[:, :2])
        else:
            dbox = self.decode_bboxes(self.dfl(box), self.anchors.unsqueeze(0)) * self.strides

        y = torch.cat((dbox, cls.sigmoid()), 1)
        return y if self.export else (y, x)

    def bias_init(self):
        """Initialize Detect() biases, WARNING: requires stride availability."""
        m = self  # self.model[-1]  # Detect() module
        # cf = torch.bincount(torch.tensor(np.concatenate(dataset.labels, 0)[:, 0]).long(), minlength=nc) + 1
        # ncf = math.log(0.6 / (m.nc - 0.999999)) if cf is None else torch.log(cf / cf.sum())  # nominal class frequency
        for a, b, s in zip(m.cv2, m.cv3, m.stride):  # from
            a[-1].bias.data[:] = 1.0  # box
            # b[-1].bias.data[:] = math.log(5 / m.nc / (640 / s) ** 2)  # cls (.01 objects, 80 classes, 640 img)


class RTDETRDecoder(nn.Module):
    """
    Real-Time Deformable Transformer Decoder (RTDETRDecoder) module for object detection.

    This decoder module utilizes Transformer architecture along with deformable convolutions to predict bounding boxes
    and class labels for objects in an image. It integrates features from multiple layers and runs through a series of
    Transformer decoder layers to output the final predictions.
    """

    export = False  # export mode

    def __init__(
        self,
        nc=80,
        ch=(512, 1024, 2048),
        hd=256,  # hidden dim
        nq=300,  # num queries
        ndp=4,  # num decoder points
        nh=8,  # num head
        ndl=6,  # num decoder layers
        d_ffn=1024,  # dim of feedforward
        dropout=0.0,
        act=nn.ReLU(),
        eval_idx=-1,
        # Training args
        nd=100,  # num denoising
        label_noise_ratio=0.5,
        box_noise_scale=1.0,
        learnt_init_query=False,
    ):
        """
        Initializes the RTDETRDecoder module with the given parameters.

        Args:
            nc (int): Number of classes. Default is 80.
            ch (tuple): Channels in the backbone feature maps. Default is (512, 1024, 2048).
            hd (int): Dimension of hidden layers. Default is 256.
            nq (int): Number of query points. Default is 300.
            ndp (int): Number of decoder points. Default is 4.
            nh (int): Number of heads in multi-head attention. Default is 8.
            ndl (int): Number of decoder layers. Default is 6.
            d_ffn (int): Dimension of the feed-forward networks. Default is 1024.
            dropout (float): Dropout rate. Default is 0.
            act (nn.Module): Activation function. Default is nn.ReLU.
            eval_idx (int): Evaluation index. Default is -1.
            nd (int): Number of denoising. Default is 100.
            label_noise_ratio (float): Label noise ratio. Default is 0.5.
            box_noise_scale (float): Box noise scale. Default is 1.0.
            learnt_init_query (bool): Whether to learn initial query embeddings. Default is False.
        """
        super().__init__()
        self.hidden_dim = hd
        self.nhead = nh
        self.nl = len(ch)  # num level
        self.nc = nc
        self.num_queries = nq
        self.num_decoder_layers = ndl

        # Backbone feature projection
        self.input_proj = nn.ModuleList(nn.Sequential(nn.Conv2d(x, hd, 1, bias=False), nn.BatchNorm2d(hd)) for x in ch)
        # NOTE: simplified version but it's not consistent with .pt weights.
        # self.input_proj = nn.ModuleList(Conv(x, hd, act=False) for x in ch)

        # Transformer module
        decoder_layer = DeformableTransformerDecoderLayer(hd, nh, d_ffn, dropout, act, self.nl, ndp)
        self.decoder = DeformableTransformerDecoder(hd, decoder_layer, ndl, eval_idx)

        # Denoising part
        self.denoising_class_embed = nn.Embedding(nc, hd)
        self.num_denoising = nd
        self.label_noise_ratio = label_noise_ratio
        self.box_noise_scale = box_noise_scale

        # Decoder embedding
        self.learnt_init_query = learnt_init_query
        if learnt_init_query:
            self.tgt_embed = nn.Embedding(nq, hd)
        self.query_pos_head = MLP(4, 2 * hd, hd, num_layers=2)

        # Encoder head
        self.enc_output = nn.Sequential(nn.Linear(hd, hd), nn.LayerNorm(hd))
        self.enc_score_head = nn.Linear(hd, nc)
        self.enc_bbox_head = MLP(hd, hd, 4, num_layers=3)

        # Decoder head
        self.dec_score_head = nn.ModuleList([nn.Linear(hd, nc) for _ in range(ndl)])
        self.dec_bbox_head = nn.ModuleList([MLP(hd, hd, 4, num_layers=3) for _ in range(ndl)])

        self._reset_parameters()

    def forward(self, x, batch=None):
        """Runs the forward pass of the module, returning bounding box and classification scores for the input."""
        from ultralytics.models.utils.ops import get_cdn_group

        # Input projection and embedding
        feats, shapes = self._get_encoder_input(x)

        # Prepare denoising training
        dn_embed, dn_bbox, attn_mask, dn_meta = get_cdn_group(
            batch,
            self.nc,
            self.num_queries,
            self.denoising_class_embed.weight,
            self.num_denoising,
            self.label_noise_ratio,
            self.box_noise_scale,
            self.training,
        )

        embed, refer_bbox, enc_bboxes, enc_scores = self._get_decoder_input(feats, shapes, dn_embed, dn_bbox)

        # Decoder
        dec_bboxes, dec_scores = self.decoder(
            embed,
            refer_bbox,
            feats,
            shapes,
            self.dec_bbox_head,
            self.dec_score_head,
            self.query_pos_head,
            attn_mask=attn_mask,
        )
        x = dec_bboxes, dec_scores, enc_bboxes, enc_scores, dn_meta
        if self.training:
            return x
        # (bs, 300, 4+nc)
        y = torch.cat((dec_bboxes.squeeze(0), dec_scores.squeeze(0).sigmoid()), -1)
        return y if self.export else (y, x)

    def _generate_anchors(self, shapes, grid_size=0.05, dtype=torch.float32, device="cpu", eps=1e-2):
        """Generates anchor bounding boxes for given shapes with specific grid size and validates them."""
        anchors = []
        for i, (h, w) in enumerate(shapes):
            sy = torch.arange(end=h, dtype=dtype, device=device)
            sx = torch.arange(end=w, dtype=dtype, device=device)
            grid_y, grid_x = torch.meshgrid(sy, sx, indexing="ij") if TORCH_1_10 else torch.meshgrid(sy, sx)
            grid_xy = torch.stack([grid_x, grid_y], -1)  # (h, w, 2)

            valid_WH = torch.tensor([w, h], dtype=dtype, device=device)
            grid_xy = (grid_xy.unsqueeze(0) + 0.5) / valid_WH  # (1, h, w, 2)
            wh = torch.ones_like(grid_xy, dtype=dtype, device=device) * grid_size * (2.0**i)
            anchors.append(torch.cat([grid_xy, wh], -1).view(-1, h * w, 4))  # (1, h*w, 4)

        anchors = torch.cat(anchors, 1)  # (1, h*w*nl, 4)
        valid_mask = ((anchors > eps) & (anchors < 1 - eps)).all(-1, keepdim=True)  # 1, h*w*nl, 1
        anchors = torch.log(anchors / (1 - anchors))
        anchors = anchors.masked_fill(~valid_mask, float("inf"))
        return anchors, valid_mask

    def _get_encoder_input(self, x):
        """Processes and returns encoder inputs by getting projection features from input and concatenating them."""
        # Get projection features
        x = [self.input_proj[i](feat) for i, feat in enumerate(x)]
        # Get encoder inputs
        feats = []
        shapes = []
        for feat in x:
            h, w = feat.shape[2:]
            # [b, c, h, w] -> [b, h*w, c]
            feats.append(feat.flatten(2).permute(0, 2, 1))
            # [nl, 2]
            shapes.append([h, w])

        # [b, h*w, c]
        feats = torch.cat(feats, 1)
        return feats, shapes

    def _get_decoder_input(self, feats, shapes, dn_embed=None, dn_bbox=None):
        """Generates and prepares the input required for the decoder from the provided features and shapes."""
        bs = feats.shape[0]
        # Prepare input for decoder
        anchors, valid_mask = self._generate_anchors(shapes, dtype=feats.dtype, device=feats.device)
        features = self.enc_output(valid_mask * feats)  # bs, h*w, 256

        enc_outputs_scores = self.enc_score_head(features)  # (bs, h*w, nc)

        # Query selection
        # (bs, num_queries)
        topk_ind = torch.topk(enc_outputs_scores.max(-1).values, self.num_queries, dim=1).indices.view(-1)
        # (bs, num_queries)
        batch_ind = torch.arange(end=bs, dtype=topk_ind.dtype).unsqueeze(-1).repeat(1, self.num_queries).view(-1)

        # (bs, num_queries, 256)
        top_k_features = features[batch_ind, topk_ind].view(bs, self.num_queries, -1)
        # (bs, num_queries, 4)
        top_k_anchors = anchors[:, topk_ind].view(bs, self.num_queries, -1)

        # Dynamic anchors + static content
        refer_bbox = self.enc_bbox_head(top_k_features) + top_k_anchors

        enc_bboxes = refer_bbox.sigmoid()
        if dn_bbox is not None:
            refer_bbox = torch.cat([dn_bbox, refer_bbox], 1)
        enc_scores = enc_outputs_scores[batch_ind, topk_ind].view(bs, self.num_queries, -1)

        embeddings = self.tgt_embed.weight.unsqueeze(0).repeat(bs, 1, 1) if self.learnt_init_query else top_k_features
        if self.training:
            refer_bbox = refer_bbox.detach()
            if not self.learnt_init_query:
                embeddings = embeddings.detach()
        if dn_embed is not None:
            embeddings = torch.cat([dn_embed, embeddings], 1)

        return embeddings, refer_bbox, enc_bboxes, enc_scores

    # TODO
    def _reset_parameters(self):
        """Initializes or resets the parameters of the model's various components with predefined weights and biases."""
        # Class and bbox head init
        bias_cls = bias_init_with_prob(0.01) / 80 * self.nc
        # NOTE: the weight initialization in `linear_init` would cause NaN when training with custom datasets.
        # linear_init(self.enc_score_head)
        constant_(self.enc_score_head.bias, bias_cls)
        constant_(self.enc_bbox_head.layers[-1].weight, 0.0)
        constant_(self.enc_bbox_head.layers[-1].bias, 0.0)
        for cls_, reg_ in zip(self.dec_score_head, self.dec_bbox_head):
            # linear_init(cls_)
            constant_(cls_.bias, bias_cls)
            constant_(reg_.layers[-1].weight, 0.0)
            constant_(reg_.layers[-1].bias, 0.0)

        linear_init(self.enc_output[0])
        xavier_uniform_(self.enc_output[0].weight)
        if self.learnt_init_query:
            xavier_uniform_(self.tgt_embed.weight)
        xavier_uniform_(self.query_pos_head.layers[0].weight)
        xavier_uniform_(self.query_pos_head.layers[1].weight)
        for layer in self.input_proj:
            xavier_uniform_(layer[0].weight)<|MERGE_RESOLUTION|>--- conflicted
+++ resolved
@@ -55,10 +55,7 @@
             )
             for x in ch
         )
-<<<<<<< HEAD
         self.dfl = DFL(self.reg_max, self.reg_scale) if self.reg_max > 1 else nn.Identity()
-=======
-        self.dfl = DFL(self.reg_max) if self.reg_max > 1 else nn.Identity()
         self.cv4 = nn.ModuleList(
             nn.Sequential(
                 nn.Conv2d(4 * self.reg_max, 1, 1),
@@ -66,8 +63,6 @@
             )
             for _ in ch
         )
-        self.dfl = DFL(self.reg_max) if self.reg_max > 1 else nn.Identity()
->>>>>>> 99145000
 
     def forward(self, x):
         """Concatenates and returns predicted bounding boxes and class probabilities."""
